package com.campudus.tableaux.testtools

import com.campudus.tableaux.database.DatabaseConnection
import com.campudus.tableaux.database.domain.DomainObject
import com.campudus.tableaux.database.model.SystemModel
import com.campudus.tableaux.database.model.TableauxModel.{ColumnId, RowId, TableId}
import com.campudus.tableaux.testtools.RequestCreation.ColumnType
import com.campudus.tableaux.{CustomException, Starter, TableauxConfig}
import com.typesafe.scalalogging.LazyLogging
import io.vertx.core.buffer.Buffer
import io.vertx.core.http.HttpMethod
import io.vertx.ext.unit.TestContext
import io.vertx.ext.unit.junit.VertxUnitRunner
import io.vertx.lang.scala.{ScalaVerticle, VertxExecutionContext}
import io.vertx.scala.FutureHelper._
import io.vertx.scala.SQLConnection
import io.vertx.scala.core.file.{AsyncFile, OpenOptions}
import io.vertx.scala.core.http._
import io.vertx.scala.core.streams.Pump
import io.vertx.scala.core.{DeploymentOptions, Vertx}
import io.vertx.scala.ext.web.Cookie
import org.junit.runner.RunWith
import org.junit.{After, Before}
<<<<<<< HEAD
import org.skyscreamer.jsonassert.{JSONCompare, JSONCompareMode}
=======
import org.skyscreamer.jsonassert.{JSONAssert, JSONCompare, JSONCompareMode}
>>>>>>> 61caf8a9
import org.vertx.scala.core.json.{JsonObject, _}

import scala.collection.JavaConverters._
import scala.concurrent.{Future, Promise}
import scala.util.{Failure, Success, Try}

case class TestCustomException(message: String, id: String, statusCode: Int) extends Throwable {

  override def toString: String = s"TestCustomException(status=$statusCode,id=$id,message=$message)"
}

trait TestAssertionHelper {

  def fail[A](message: String)(implicit c: TestContext): Unit = {
    c.fail(message)
  }

  def assertEquals[A](message: String, expected: A, actual: A)(implicit c: TestContext): TestContext = {
    c.assertEquals(expected, actual, message)
  }

  def assertEquals[A](expected: A, actual: A)(implicit c: TestContext): TestContext = {
    c.assertEquals(expected, actual)
  }

  def assertContains(expected: JsonObject, actual: JsonObject)(implicit c: TestContext): TestContext = {
    expected
      .fieldNames()
      .asScala
      .map(
        key => assertEquals(s"path [.$key]", expected.getValue(key), actual.getValue(key))
      )

    c
  }

  def assertJSONEquals(expected: JsonObject, actual: JsonObject, compareMode: JSONCompareMode) {
    JSONAssert.assertEquals(expected.toString, actual.toString, compareMode)
  }

  def assertJSONEquals(expected: String, actual: String, compareMode: JSONCompareMode = JSONCompareMode.LENIENT) {
    JSONAssert.assertEquals(expected, actual, compareMode)
  }

  def assertContainsDeep(expected: JsonArray, actual: JsonArray)(implicit c: TestContext): TestContext =
    assertContainsDeep(expected, actual, path = "")

  def assertContainsDeep(expected: JsonArray, actual: JsonArray, path: String)(implicit c: TestContext): TestContext = {
    assertEquals(s"expected size is ${expected.size()} != ${actual.size()}, path [$path[]]",
                 expected.size(),
                 actual.size())

    expected.asScala
      .zip(actual.asScala)
      .zipWithIndex
      .map({
        case ((expectedArr: JsonArray, actualArr: JsonArray), index) =>
          assertContainsDeep(expectedArr, actualArr, s"$path[$index]")

        case ((expectedObj: JsonObject, actualObj: JsonObject), index) =>
          assertContainsDeep(expectedObj, actualObj, s"$path[$index]")

        case ((expectedVal, actualVal), index) =>
          assertEquals(s"path [$path[$index]]", expectedVal, actualVal)
      })

    c
  }

  def assertContainsDeep(expected: JsonObject, actual: JsonObject)(implicit c: TestContext): TestContext =
    assertContainsDeep(expected, actual, path = "")

  def assertContainsDeep(expected: JsonObject, actual: JsonObject, path: String)(
      implicit c: TestContext): TestContext = {

    expected
      .fieldNames()
      .asScala
      .map(key => ((expected.getValue(key), actual.getValue(key)), key))
      .map({
        case ((expectedObj: JsonObject, actualObj: JsonObject), key) =>
          assertContainsDeep(expectedObj, actualObj, s"$path.$key")

        case ((expectedArr: JsonArray, actualArr: JsonArray), key) =>
          assertContainsDeep(expectedArr, actualArr, s"$path.$key")

        case ((expectedVal, actualVal), key) =>
          assertEquals(s"path [$path.$key]", expectedVal, actualVal)
      })

    c
  }

  def assertNull(expected: Any)(implicit c: TestContext): TestContext = {
    c.assertNull(expected)
  }

  def assertNotNull(expected: Any)(implicit c: TestContext): TestContext = {
    c.assertNotNull(expected)
  }

  def assertTrue(message: String, condition: Boolean)(implicit c: TestContext): TestContext = {
    c.assertTrue(condition, message)
  }

  def assertTrue(condition: Boolean)(implicit c: TestContext): TestContext = {
    c.assertTrue(condition)
  }

  def assertFalse(condition: Boolean)(implicit c: TestContext): TestContext = {
    c.assertFalse(condition)
  }

  def assertFalse(message: String, condition: Boolean)(implicit c: TestContext): TestContext = {
    c.assertFalse(condition, message)
  }

  def assertNotSame[A](first: A, second: A)(implicit c: TestContext): TestContext = {
    c.assertNotEquals(first, second)
  }
}

@RunWith(classOf[VertxUnitRunner])
trait TableauxTestBase
    extends TestConfig
    with LazyLogging
    with TestAssertionHelper
    with JsonCompatible
    with TestVertxAccess {

  override var vertx: Vertx = _

  override implicit var executionContext: VertxExecutionContext = _

  override var databaseConfig: JsonObject = _

  override var host: String = _

  override var port: Int = _

  override var tableauxConfig: TableauxConfig = _

  @Before
  def before(context: TestContext): Unit = {
    vertx = Vertx.vertx()

    executionContext = VertxExecutionContext(
      io.vertx.scala.core.Context(vertx.asJava.asInstanceOf[io.vertx.core.Vertx].getOrCreateContext())
    )

    val config = Json
      .fromObjectString(fileConfig.encode())
      .put("host", fileConfig.getString("host", "127.0.0.1"))
      .put("port", getFreePort)

    databaseConfig = config.getJsonObject("database", Json.obj())

    host = config.getString("host")
    port = config.getInteger("port").intValue()

    tableauxConfig = new TableauxConfig(
      vertx,
      databaseConfig,
      config.getString("workingDirectory"),
      config.getString("uploadsDirectory")
    )

    val async = context.async()

    val options = DeploymentOptions()
      .setConfig(config)

    val completionHandler = {
      case Success(id) =>
        logger.info(s"Verticle deployed with ID $id")

        val sqlConnection = SQLConnection(this.vertxAccess(), databaseConfig)
        val dbConnection = DatabaseConnection(this.vertxAccess(), sqlConnection)
        val system = SystemModel(dbConnection)

        for {
          _ <- system.uninstall()
          _ <- system.install()
        } yield async.complete()

      case Failure(e) =>
        logger.error("Verticle couldn't be deployed.", e)
        context.fail(e)
        async.complete()
    }: Try[String] => Unit

    vertx
      .deployVerticleFuture(ScalaVerticle.nameForVerticle[Starter], options)
      .onComplete(completionHandler)
  }

  @After
  def after(context: TestContext): Unit = vertx.close(context.asyncAssertSuccess())

  def okTest(f: => Future[_])(implicit context: TestContext): Unit = {
    val async = context.async()
    (try {
      f
    } catch {
      case ex: Throwable => Future.failed(ex)
    }) onComplete {
      case Success(_) => async.complete()
      case Failure(ex) =>
        logger.error("failed test", ex)
        context.fail(ex)
        async.complete()
    }
  }

  def exceptionTest(id: String)(f: => Future[_])(implicit context: TestContext): Unit = {
    val async = context.async()
    f onComplete {
      case Success(_) =>
        val msg = s"Test with id $id should fail but got no exception."
        logger.error(msg)
        context.fail(msg)
        async.complete()
      case Failure(ex: TestCustomException) =>
        context.assertEquals(id, ex.id)
        async.complete()
      case Failure(ex: CustomException) =>
        context.assertEquals(id, ex.id)
        async.complete()
      case Failure(ex) =>
        val msg = s"Test with id $id failed but got wrong exception (${ex.getClass.toString}: ${ex.getMessage})."
        logger.error(msg)
        context.fail(msg)
        async.complete()
    }
  }

  def sendRequest(method: String, path: String): Future[JsonObject] = {
    val p = Promise[JsonObject]()
    httpJsonRequest(method, path, p, None).end()
    p.future
  }

  def sendRequest(method: String, path: String, cookieOpt: Option[Cookie]): Future[JsonObject] = {
    val p = Promise[JsonObject]()
    httpJsonRequest(method, path, p, cookieOpt).end()
    p.future
  }

  def sendRequest(method: String, path: String, jsonObj: JsonObject): Future[JsonObject] = {
    val p = Promise[JsonObject]()
    httpJsonRequest(method, path, p, None).end(jsonObj.encode())
    p.future
  }

  def sendRequest(method: String, path: String, jsonObj: JsonObject, cookieOpt: Option[Cookie]): Future[JsonObject] = {
    val p = Promise[JsonObject]()
    httpJsonRequest(method, path, p, cookieOpt).end(jsonObj.encode())
    p.future
  }

  def sendRequest(method: String, path: String, body: String): Future[JsonObject] = {
    val p = Promise[JsonObject]()
    httpJsonRequest(method, path, p, None).end(body)
    p.future
  }

  def sendRequest(method: String, path: String, body: String, cookieOpt: Option[Cookie]): Future[JsonObject] = {
    val p = Promise[JsonObject]()
    httpJsonRequest(method, path, p, cookieOpt).end(body)
    p.future
  }

  def sendRequest(method: String, path: String, domainObject: DomainObject): Future[JsonObject] = {
    val p = Promise[JsonObject]()
    httpJsonRequest(method, path, p, None).end(domainObject.getJson.encode())
    p.future
  }

  def sendRequest(method: String,
                  path: String,
                  domainObject: DomainObject,
                  cookieOpt: Option[Cookie]): Future[JsonObject] = {
    val p = Promise[JsonObject]()
    httpJsonRequest(method, path, p, cookieOpt).end(domainObject.getJson.encode())
    p.future
  }

  def sendStringRequest(method: String, path: String): Future[String] = {
    val p = Promise[String]()
    httpStringRequest(method, path, p, None).end()
    p.future
  }

  def sendStringRequest(method: String, path: String, cookieOpt: Option[Cookie]): Future[String] = {
    val p = Promise[String]()
    httpStringRequest(method, path, p, cookieOpt).end()
    p.future
  }

  def sendStringRequest(method: String, path: String, jsonObj: JsonObject): Future[String] = {
    val p = Promise[String]()
    httpStringRequest(method, path, p, None).end(jsonObj.encode())
    p.future
  }

  def sendStringRequest(method: String,
                        path: String,
                        jsonObj: JsonObject,
                        cookieOpt: Option[Cookie]): Future[String] = {
    val p = Promise[String]()
    httpStringRequest(method, path, p, cookieOpt).end(jsonObj.encode())
    p.future
  }

  private def createJsonResponseHandler(p: Promise[JsonObject]): (HttpClient, HttpClientResponse) => Unit = {
    (client: HttpClient, resp: HttpClientResponse) =>
      def jsonBodyHandler(buf: Buffer): Unit = {
        val body = buf.toString()

        client.close()

        if (resp.statusCode() != 200) {
          logger.warn(s"Error occurred while requesting ${resp.request().absoluteURI()}")
          p.failure(TestCustomException(body, resp.statusMessage(), resp.statusCode()))
        } else {
          try {
            p.success(Json.fromObjectString(body))
          } catch {
            case ex: Exception => p.failure(ex)
          }
        }
      }

      resp.bodyHandler(jsonBodyHandler(_: Buffer))
  }

  private def createStringResponseHandler(p: Promise[String]): (HttpClient, HttpClientResponse) => Unit = {
    (client: HttpClient, resp: HttpClientResponse) =>
      def stringBodyHandler(buf: Buffer): Unit = {
        val body = buf.toString()

        client.close()

        if (resp.statusCode() != 200) {
          p.failure(TestCustomException(body, resp.statusMessage(), resp.statusCode()))
        } else {
          try {
            p.success(body)
          } catch {
            case ex: Exception => p.failure(ex)
          }
        }
      }

      resp.bodyHandler(stringBodyHandler(_: Buffer))
  }

  private def createExceptionHandler[A](p: Promise[A]): (HttpClient, Throwable) => Unit = {
    (client: HttpClient, x: Throwable) =>
      client.close()
      p.failure(x)
  }

  private def httpStringRequest(method: String,
                                path: String,
                                p: Promise[String],
                                cookieOpt: Option[Cookie]): HttpClientRequest = {
    httpRequest(method, path, createStringResponseHandler(p), createExceptionHandler[String](p), cookieOpt)
  }

  private def httpJsonRequest(method: String,
                              path: String,
                              p: Promise[JsonObject],
                              cookieOpt: Option[Cookie]): HttpClientRequest = {
    httpRequest(method, path, createJsonResponseHandler(p), createExceptionHandler[JsonObject](p), cookieOpt)
  }

  def httpRequest(
      method: String,
      path: String,
      responseHandler: (HttpClient, HttpClientResponse) => Unit,
      exceptionHandler: (HttpClient, Throwable) => Unit,
      cookieOpt: Option[Cookie]
  ): HttpClientRequest = {
    val _method = HttpMethod.valueOf(method.toUpperCase)

    val options = HttpClientOptions()
      .setKeepAlive(false)

    val client = vertx.createHttpClient(options)

    client
      .request(_method, port, host, path)
      .putHeader("cookie", cookieOpt.map(_.encode()).getOrElse(""))
      .handler(responseHandler(client, _: HttpClientResponse))
      .exceptionHandler(exceptionHandler(client, _: Throwable))
  }

  protected def uploadFile(method: String, url: String, file: String, mimeType: String): Future[JsonObject] = {
    val filePath = getClass.getResource(file).toURI.getPath
    val fileName = file.substring(file.lastIndexOf("/") + 1)
    val boundary = "dLV9Wyq26L_-JQxk6ferf-RT153LhOO"
    val header =
      "--" + boundary + "\r\n" +
        "Content-Disposition: form-data; name=\"file\"; filename=\"" + fileName + "\"\r\n" +
        "Content-Type: " + mimeType + "\r\n\r\n"
    val footer = "\r\n--" + boundary + "--\r\n"
    val contentLength =
      String.valueOf(vertx.fileSystem.propsBlocking(filePath).size() + header.length + footer.length)

    futurify({ p: Promise[JsonObject] =>
      def requestHandler(req: HttpClientRequest): Unit = {
        req.putHeader("Content-length", contentLength)
        req.putHeader("Content-type", s"multipart/form-data; boundary=$boundary")

        logger.info(s"Loading file '$filePath' from disc, content-length=$contentLength")

        req.write(header)

        val asyncFile: Future[AsyncFile] =
          vertx.fileSystem().openFuture(filePath, OpenOptions())

        asyncFile.map({ file =>
          val pump = Pump.pump(file, req)

          file.exceptionHandler({ e: Throwable =>
            pump.stop()
            req.end("")
            p.failure(e)
          })

          file.endHandler({ _ =>
            file
              .closeFuture()
              .onComplete({
                case Success(_) =>
                  logger.info(s"File loaded, ending request, ${pump.numberPumped()} bytes pumped.")
                  req.end(footer)
                case Failure(e) =>
                  req.end("")
                  p.failure(e)
              })
          })

          pump.start()
        })
      }

      requestHandler(httpJsonRequest(method, url, p, None))
    })
  }

  protected def createDefaultColumns(tableId: TableId): Future[(ColumnId, ColumnId)] = {
    val createStringColumnJson =
      Json.obj("columns" -> Json.arr(Json.obj("kind" -> "text", "name" -> "Test Column 1", "identifier" -> true)))
    val createNumberColumnJson =
      Json.obj("columns" -> Json.arr(Json.obj("kind" -> "numeric", "name" -> "Test Column 2")))

    for {
      column1 <- sendRequest("POST", s"/tables/$tableId/columns", createStringColumnJson)
      columnId1 = column1.getJsonArray("columns").getJsonObject(0).getLong("id").toLong

      column2 <- sendRequest("POST", s"/tables/$tableId/columns", createNumberColumnJson)
      columnId2 = column1.getJsonArray("columns").getJsonObject(0).getLong("id").toLong
    } yield (columnId1, columnId2)
  }

  protected def createEmptyDefaultTable(
      name: String = "Test Table 1",
      tableNum: Int = 1,
      displayName: Option[JsonObject] = None,
      description: Option[JsonObject] = None
  ): Future[TableId] = {
    val postTable = Json.obj("name" -> name)

    displayName
      .map({ obj =>
        {
          Json.obj("displayName" -> obj)
        }
      })
      .foreach(postTable.mergeIn)

    description
      .map({ obj =>
        {
          Json.obj("description" -> obj)
        }
      })
      .foreach(postTable.mergeIn)

    for {
      tableId <- sendRequest("POST", "/tables", postTable) map { js =>
        {
          js.getLong("id")
        }
      }
      _ <- createDefaultColumns(tableId)
    } yield tableId
  }

  protected def createDefaultTable(
      name: String = "Test Table 1",
      tableNum: Int = 1,
      displayName: Option[JsonObject] = None,
      description: Option[JsonObject] = None
  ): Future[TableId] = {
    val fillStringCellJson = Json.obj("value" -> s"table${tableNum}row1")
    val fillStringCellJson2 = Json.obj("value" -> s"table${tableNum}row2")
    val fillNumberCellJson = Json.obj("value" -> 1)
    val fillNumberCellJson2 = Json.obj("value" -> 2)

    for {
      tableId <- createEmptyDefaultTable(name, tableNum, displayName, description)
      _ <- sendRequest("POST", s"/tables/$tableId/rows")
      _ <- sendRequest("POST", s"/tables/$tableId/rows")
      _ <- sendRequest("POST", s"/tables/$tableId/columns/1/rows/1", fillStringCellJson)
      _ <- sendRequest("POST", s"/tables/$tableId/columns/1/rows/2", fillStringCellJson2)
      _ <- sendRequest("POST", s"/tables/$tableId/columns/2/rows/1", fillNumberCellJson)
      _ <- sendRequest("POST", s"/tables/$tableId/columns/2/rows/2", fillNumberCellJson2)
    } yield tableId
  }

  protected def createFullTableWithMultilanguageColumns(
      tableName: String
  ): Future[(TableId, Seq[ColumnId], Seq[RowId])] = {

    def valuesRow(columnIds: Seq[Long]) = {
      Json.obj(
        "columns" -> Json.arr(
          Json.obj("id" -> columnIds.head, "identifier" -> true),
          Json.obj("id" -> columnIds(1)),
          Json.obj("id" -> columnIds(2)),
          Json.obj("id" -> columnIds(3)),
          Json.obj("id" -> columnIds(4)),
          Json.obj("id" -> columnIds(5)),
          Json.obj("id" -> columnIds(6))
        ),
        "rows" -> Json.arr(
          Json.obj(
            "values" ->
              Json.arr(
                Json.obj(
                  "de-DE" -> s"Hallo, $tableName Welt!",
                  "en-GB" -> s"Hello, $tableName World!"
                ),
                Json.obj("de-DE" -> true),
                Json.obj("de-DE" -> 3.1415926),
                Json.obj("en-GB" -> s"Hello, $tableName Col 1 Row 1!"),
                Json.obj("en-GB" -> s"Hello, $tableName Col 2 Row 1!"),
                Json.obj("de-DE" -> "2015-01-01"),
                Json.obj("de-DE" -> "2015-01-01T14:37:47.110+01")
              )),
          Json.obj(
            "values" ->
              Json.arr(
                Json.obj(
                  "de-DE" -> s"Hallo, $tableName Welt2!",
                  "en-GB" -> s"Hello, $tableName World2!"
                ),
                Json.obj("de-DE" -> false),
                Json.obj("de-DE" -> 2.1415926),
                Json.obj("en-GB" -> s"Hello, $tableName Col 1 Row 2!"),
                Json.obj("en-GB" -> s"Hello, $tableName Col 2 Row 2!"),
                Json.obj("de-DE" -> "2015-01-02"),
                Json.obj("de-DE" -> "2015-01-02T14:37:47.110+01")
              ))
        )
      )
    }
    for {
      (tableId, columnIds) <- createTableWithMultilanguageColumns(tableName)
      rows <- sendRequest("POST", s"/tables/$tableId/rows", valuesRow(columnIds))
      _ = logger.info(s"Row is $rows")
      rowIds = rows.getJsonArray("rows").asScala.map(_.asInstanceOf[JsonObject].getLong("id").toLong).toSeq
    } yield (tableId, columnIds, rowIds)
  }

  protected def createSimpleTableWithMultilanguageColumn(
      tableName: String,
      columnName: String
  ): Future[(TableId, ColumnId)] = {
    for {
      table <- sendRequest("POST", "/tables", Json.obj("name" -> tableName))
      tableId = table.getLong("id").toLong
      columns <- sendRequest("POST",
                             s"/tables/$tableId/columns",
                             Json.obj(
                               "columns" -> Json.arr(
                                 Json.obj("kind" -> "text", "name" -> columnName, "languageType" -> "language")
                               )))
      columnId = columns.getJsonArray("columns").getJsonObject(0).getLong("id").toLong
    } yield {
      (tableId, columnId)
    }
  }

  protected def createTableWithMultilanguageColumns(tableName: String): Future[(TableId, Seq[ColumnId])] = {
    val createMultilanguageColumn = Json.obj(
      "columns" ->
        Json.arr(
          Json.obj("kind" -> "text", "name" -> "Test Column 1", "languageType" -> "language", "identifier" -> true),
          Json.obj("kind" -> "boolean", "name" -> "Test Column 2", "languageType" -> "language"),
          Json.obj("kind" -> "numeric", "name" -> "Test Column 3", "languageType" -> "language"),
          Json.obj("kind" -> "richtext", "name" -> "Test Column 4", "languageType" -> "language"),
          Json.obj("kind" -> "shorttext", "name" -> "Test Column 5", "languageType" -> "language"),
          Json.obj("kind" -> "date", "name" -> "Test Column 6", "languageType" -> "language"),
          Json.obj("kind" -> "datetime", "name" -> "Test Column 7", "languageType" -> "language")
        )
    )
    for {
      tableId <- sendRequest("POST", "/tables", Json.obj("name" -> tableName)) map (_.getLong("id"))
      columns <- sendRequest("POST", s"/tables/$tableId/columns", createMultilanguageColumn)
      columnIds = columns.getJsonArray("columns").asScala.map(_.asInstanceOf[JsonObject].getLong("id").toLong).toSeq
    } yield {
      (tableId.toLong, columnIds)
    }
  }

  protected def createTableWithComplexColumns(
      tableName: String,
      linkTo: TableId
  ): Future[(TableId, Seq[ColumnId], ColumnId)] = {
    val createColumns = Json.obj(
      "columns" -> Json.arr(
        Json.obj("kind" -> "text", "name" -> "column 1 (text)", "identifier" -> true),
        Json.obj("kind" -> "text", "name" -> "column 2 (text multilanguage)", "languageType" -> "language"),
        Json.obj("kind" -> "numeric", "name" -> "column 3 (numeric)"),
        Json.obj("kind" -> "numeric", "name" -> "column 4 (numeric multilanguage)", "languageType" -> "language"),
        Json.obj("kind" -> "richtext", "name" -> "column 5 (richtext)"),
        Json.obj("kind" -> "richtext", "name" -> "column 6 (richtext multilanguage)", "languageType" -> "language"),
        Json.obj("kind" -> "date", "name" -> "column 7 (date)"),
        Json.obj("kind" -> "date", "name" -> "column 8 (date multilanguage)", "languageType" -> "language"),
        Json.obj("kind" -> "attachment", "name" -> "column 9 (attachment)")
      )
    )

    def createLinkColumn(fromColumnId: ColumnId, linkTo: TableId) = {
      Json.obj(
        "columns" -> Json.arr(
          Json.obj(
            "kind" -> "link",
            "name" -> "column 10 (link)",
            "toTable" -> linkTo
          )))
    }
    for {
      table <- sendRequest("POST", "/tables", Json.obj("name" -> tableName))
      tableId = table.getLong("id").toLong

      columns <- sendRequest("POST", s"/tables/$tableId/columns", createColumns)
      columnIds = columns.getJsonArray("columns").asScala.map(_.asInstanceOf[JsonObject].getLong("id").toLong).toList

      linkColumn <- sendRequest("POST", s"/tables/$tableId/columns", createLinkColumn(columnIds.head, linkTo))
      linkColumnId = linkColumn.getJsonArray("columns").getJsonObject(0).getLong("id").toLong

    } yield (tableId, columnIds, linkColumnId)
  }

  protected def createSimpleTableWithCell(
      tableName: String,
      columnType: ColumnType
  ): Future[(TableId, ColumnId, RowId)] = {
    for {
      table <- sendRequest("POST", "/tables", Json.obj("name" -> tableName))
      tableId = table.getLong("id").toLong
      column <- sendRequest("POST", s"/tables/$tableId/columns", Json.obj("columns" -> Json.arr(columnType.getJson)))
      columnId = column.getJsonArray("columns").getJsonObject(0).getLong("id").toLong
      rowPost <- sendRequest("POST", s"/tables/$tableId/rows")
      rowId = rowPost.getLong("id").toLong
    } yield (tableId, columnId, rowId)
  }

  protected def createSimpleTableWithValues(
      tableName: String,
      columnTypes: Seq[ColumnType],
      rows: Seq[Seq[Any]]
  ): Future[(TableId, Seq[ColumnId], Seq[RowId])] = {
    for {
      table <- sendRequest("POST", "/tables", Json.obj("name" -> tableName))
      tableId = table.getLong("id").toLong
      column <- sendRequest("POST",
                            s"/tables/$tableId/columns",
                            Json.obj("columns" -> Json.arr(columnTypes.map(_.getJson): _*)))
      columnIds = column.getJsonArray("columns").asScala.toStream.map(_.asInstanceOf[JsonObject].getLong("id").toLong)
      columnsPost = Json.arr(columnIds.map(id => Json.obj("id" -> id)): _*)
      rowsPost = Json.arr(rows.map(values => Json.obj("values" -> Json.arr(values: _*))): _*)
      rowPost <- sendRequest("POST", s"/tables/$tableId/rows", Json.obj("columns" -> columnsPost, "rows" -> rowsPost))
      rowIds = rowPost.getJsonArray("rows").asScala.toStream.map(_.asInstanceOf[JsonObject].getLong("id").toLong)
    } yield (tableId, columnIds, rowIds)
  }
}<|MERGE_RESOLUTION|>--- conflicted
+++ resolved
@@ -21,11 +21,7 @@
 import io.vertx.scala.ext.web.Cookie
 import org.junit.runner.RunWith
 import org.junit.{After, Before}
-<<<<<<< HEAD
-import org.skyscreamer.jsonassert.{JSONCompare, JSONCompareMode}
-=======
-import org.skyscreamer.jsonassert.{JSONAssert, JSONCompare, JSONCompareMode}
->>>>>>> 61caf8a9
+import org.skyscreamer.jsonassert.{JSONAssert, JSONCompareMode}
 import org.vertx.scala.core.json.{JsonObject, _}
 
 import scala.collection.JavaConverters._
@@ -348,7 +344,6 @@
         client.close()
 
         if (resp.statusCode() != 200) {
-          logger.warn(s"Error occurred while requesting ${resp.request().absoluteURI()}")
           p.failure(TestCustomException(body, resp.statusMessage(), resp.statusCode()))
         } else {
           try {
@@ -388,7 +383,6 @@
       client.close()
       p.failure(x)
   }
-
   private def httpStringRequest(method: String,
                                 path: String,
                                 p: Promise[String],
@@ -556,7 +550,7 @@
     def valuesRow(columnIds: Seq[Long]) = {
       Json.obj(
         "columns" -> Json.arr(
-          Json.obj("id" -> columnIds.head, "identifier" -> true),
+          Json.obj("id" -> columnIds.head),
           Json.obj("id" -> columnIds(1)),
           Json.obj("id" -> columnIds(2)),
           Json.obj("id" -> columnIds(3)),
