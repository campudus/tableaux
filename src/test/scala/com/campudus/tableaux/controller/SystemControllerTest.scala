--- conflicted
+++ resolved
@@ -69,12 +69,8 @@
     okTest {
       val expectedJson = Json.obj(
         "database" -> Json.obj(
-<<<<<<< HEAD
           "current" -> 26,
-=======
-          "current" -> 25,
->>>>>>> 61caf8a9
-          "specification" -> 25
+          "specification" -> 26
         )
       )
 
