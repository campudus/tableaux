--- conflicted
+++ resolved
@@ -275,9 +275,8 @@
         case Some(seq) =>
           checkArguments(nonEmpty(seq, "rows"))
           logger.info(s"createRows ${table.id} $values")
-<<<<<<< HEAD
           for {
-            createdRows <- repository.createRows(table, seq)
+            createdRows <- repository.createRows(table, seq, rowPermissionsOpt)
           } yield {
             createdRows.rows.foreach(singleCreatedRow => messagingClient.rowCreated(tableId, singleCreatedRow.id))
             createdRows
@@ -285,17 +284,11 @@
         case None =>
           logger.info(s"createRow ${table.id}")
           for {
-            createdRow <- repository.createRow(table)
+            createdRow <- repository.createRow(table, rowPermissionsOpt)
           } yield {
             messagingClient.rowCreated(tableId, createdRow.id)
             createdRow
           }
-=======
-          repository.createRows(table, seq, rowPermissionsOpt)
-        case None =>
-          logger.info(s"createRow ${table.id}")
-          repository.createRow(table, rowPermissionsOpt)
->>>>>>> f7cd6dbd
       }
     } yield row
   }
@@ -318,19 +311,13 @@
     logger.info(s"updateRowAnnotations $tableId $rowId $finalFlagOpt $archivedFlagOpt")
     for {
       table <- repository.retrieveTable(tableId)
-<<<<<<< HEAD
-      _ <- roleModel.checkAuthorization(EditRowAnnotation, ScopeTable, ComparisonObjects(table))
-      updatedRow <- repository.updateRowAnnotations(table, rowId, finalFlag)
+      _ <- roleModel.checkAuthorization(EditRowAnnotation, ComparisonObjects(table))
+      _ = checkForTaxonomyTable(table, archivedFlagOpt)
+      updatedRow <- repository.updateRowAnnotations(table, rowId, finalFlagOpt, archivedFlagOpt)
     } yield {
       messagingClient.rowAnnotationChanged(tableId, rowId)
       updatedRow
     }
-=======
-      _ <- roleModel.checkAuthorization(EditRowAnnotation, ComparisonObjects(table))
-      _ = checkForTaxonomyTable(table, archivedFlagOpt)
-      updatedRow <- repository.updateRowAnnotations(table, rowId, finalFlagOpt, archivedFlagOpt)
-    } yield updatedRow
->>>>>>> f7cd6dbd
   }
 
   def updateRowsAnnotations(tableId: TableId, finalFlagOpt: Option[Boolean], archivedFlagOpt: Option[Boolean])(
@@ -549,12 +536,8 @@
 
     for {
       table <- repository.retrieveTable(tableId)
-<<<<<<< HEAD
-      updated <- repository.updateCellValue(table, columnId, rowId, value)
+      updated <- repository.updateCellValue(table, columnId, rowId, value, forceHistory)
       _ <- messagingClient.cellChanged(tableId, columnId, rowId)
-=======
-      updated <- repository.updateCellValue(table, columnId, rowId, value, forceHistory)
->>>>>>> f7cd6dbd
     } yield updated
   }
 
