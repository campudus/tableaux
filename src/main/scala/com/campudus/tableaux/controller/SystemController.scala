package com.campudus.tableaux.controller

import cats.instances.ordering
import com.campudus.tableaux.ArgumentChecker._
import com.campudus.tableaux.{RequestContext, TableauxConfig}
import com.campudus.tableaux.cache.CacheClient
import com.campudus.tableaux.database.domain._
import com.campudus.tableaux.database.model.ServiceModel.ServiceId
import com.campudus.tableaux.database.model.TableauxModel.{ColumnId, TableId}
import com.campudus.tableaux.database.model.{ServiceModel, StructureModel, SystemModel, TableauxModel}
import com.campudus.tableaux.helper.JsonUtils
import io.circe.generic.auto._
import io.circe.syntax._
import org.vertx.scala.core.json.{Json, JsonObject}

import scala.concurrent.Future
import scala.io.Source

object SystemController {
  val SETTING_LANGTAGS = "langtags"
  val SETTING_SENTRY_URL = "sentryUrl"

  def apply(
      config: TableauxConfig,
      repository: SystemModel,
      tableauxModel: TableauxModel,
<<<<<<< HEAD
      structureModel: StructureModel,
      serviceModel: ServiceModel
  ): SystemController = {
    new SystemController(config, repository, tableauxModel, structureModel, serviceModel)
=======
      structureModel: StructureModel
  )(implicit requestContext: RequestContext): SystemController = {
    new SystemController(config, repository, tableauxModel, structureModel)
>>>>>>> 61caf8a9
  }
}

case class SchemaVersion(databaseVersion: Int, specificationVersion: Int)

<<<<<<< HEAD
class SystemController(
    override val config: TableauxConfig,
    override protected val repository: SystemModel,
    protected val tableauxModel: TableauxModel,
    protected val structureModel: StructureModel,
    protected val serviceModel: ServiceModel
) extends Controller[SystemModel] {
=======
class SystemController(override val config: TableauxConfig,
                       override protected val repository: SystemModel,
                       protected val tableauxModel: TableauxModel,
                       protected val structureModel: StructureModel)(implicit requestContext: RequestContext)
    extends Controller[SystemModel] {
>>>>>>> 61caf8a9

  def retrieveSchemaVersion(): Future[SchemaVersion] = {
    for {
      databaseVersion <- repository.retrieveCurrentVersion()
      specificationVersion = repository.retrieveSpecificationVersion()
    } yield SchemaVersion(databaseVersion, specificationVersion)
  }

  def retrieveVersions(): Future[DomainObject] = {
    logger.info("Retrieve version information")

    val development = "DEVELOPMENT"

    for {
      schemaVersion <- retrieveSchemaVersion()
    } yield {
      val json = Json.obj(
        "versions" -> Json.obj(
          "implementation" -> Json.obj(
            "vendor" -> manifestValue("Implementation-Vendor").getOrElse(development),
            "title" -> manifestValue("Implementation-Title").getOrElse(development),
            "version" -> manifestValue("Implementation-Version").getOrElse(development)
          ),
          "git" -> Json.obj(
            "branch" -> manifestValue("Git-Branch").getOrElse(development),
            "commit" -> manifestValue("Git-Commit").getOrElse(development),
            "date" -> manifestValue("Git-Committer-Date").getOrElse(development)
          ),
          "build" -> Json.obj(
            "date" -> manifestValue("Build-Date").getOrElse(development),
            "jdk" -> manifestValue("Build-Java-Version").getOrElse(development)
          ),
          "database" -> Json.obj(
            "current" -> schemaVersion.databaseVersion,
            "specification" -> schemaVersion.specificationVersion
          )
        )
      )

      PlainDomainObject(json)
    }
  }

  def updateDB(): Future[DomainObject] = {
    logger.info("Update system structure")

    for {
      _ <- repository.update()
      version <- retrieveVersions()
    } yield PlainDomainObject(Json.obj("updated" -> true).mergeIn(version.getJson))
  }

  def resetDB(): Future[DomainObject] = {
    logger.info("Reset system structure")

    for {
      _ <- repository.uninstall()
      _ <- repository.install()
    } yield EmptyObject()
  }

  def createDemoTables(): Future[DomainObject] = {
    logger.info("Create demo tables")

    def generateToJson(to: Int): JsonObject = {
      Json.obj("to" -> to)
    }

    for {
      bl <- writeDemoData(readDemoData("bundeslaender"))
      rb <- writeDemoData(readDemoData("regierungsbezirke"))

      // Add link column Bundeslaender(Land) <> Regierungsbezirke(Regierungsbezirk)
      linkColumn <- structureModel.columnStruc.createColumn(
        bl,
        CreateLinkColumn(
          "Regierungsbezirke",
          None,
          rb.id,
          Some("Bundesland"),
          None,
          singleDirection = false,
          identifier = false,
          frontendReadOnly = false,
          List(),
          Constraint(Cardinality(1, 0), deleteCascade = false)
        )
      )

      linkToBadenWuerttemberg = generateToJson(1)
      linkToBayern = generateToJson(2)
      linkToHessen = generateToJson(7)

      //Baden-Wuerttemberg 1st row
      _ <- tableauxModel.replaceCellValue(rb, linkColumn.id, 8, linkToBadenWuerttemberg)
      _ <- tableauxModel.replaceCellValue(rb, linkColumn.id, 9, linkToBadenWuerttemberg)
      _ <- tableauxModel.replaceCellValue(rb, linkColumn.id, 10, linkToBadenWuerttemberg)
      _ <- tableauxModel.replaceCellValue(rb, linkColumn.id, 11, linkToBadenWuerttemberg)

      // Bayern 2nd row
      _ <- tableauxModel.replaceCellValue(rb, linkColumn.id, 1, linkToBayern)
      _ <- tableauxModel.replaceCellValue(rb, linkColumn.id, 2, linkToBayern)
      _ <- tableauxModel.replaceCellValue(rb, linkColumn.id, 3, linkToBayern)
      _ <- tableauxModel.replaceCellValue(rb, linkColumn.id, 4, linkToBayern)
      _ <- tableauxModel.replaceCellValue(rb, linkColumn.id, 5, linkToBayern)
      _ <- tableauxModel.replaceCellValue(rb, linkColumn.id, 6, linkToBayern)
      _ <- tableauxModel.replaceCellValue(rb, linkColumn.id, 7, linkToBayern)

      //Hessen 7st row
      _ <- tableauxModel.replaceCellValue(rb, linkColumn.id, 12, linkToHessen)
      _ <- tableauxModel.replaceCellValue(rb, linkColumn.id, 13, linkToHessen)
      _ <- tableauxModel.replaceCellValue(rb, linkColumn.id, 14, linkToHessen)
    } yield TableSeq(Seq(bl, rb))
  }

  private def writeDemoData(json: JsonObject): Future[Table] = {
    createTable(json.getString("name"), JsonUtils.toCreateColumnSeq(json), JsonUtils.toRowValueSeq(json))
  }

  private def readDemoData(name: String): JsonObject = {
    val file = Source.fromInputStream(getClass.getResourceAsStream(s"/demodata/$name.json"), "UTF-8").mkString
    Json.fromObjectString(file)
  }

  private def createTable(tableName: String, columns: Seq[CreateColumn], rows: Seq[Seq[_]]): Future[Table] = {
    checkArguments(notNull(tableName, "TableName"), nonEmpty(columns, "columns"))
    logger.info(s"createTable $tableName columns $rows")

    for {
      table <- structureModel.tableStruc.create(tableName, hidden = false, None, List(), GenericTable, None)
      columns <- structureModel.columnStruc.createColumns(table, columns)

      columnIds = columns.map(_.id)
      rowsWithColumnIdAndValue = rows.map(columnIds.zip(_))

      _ <- tableauxModel.createRows(table, rowsWithColumnIdAndValue)
    } yield table
  }

  private def manifestValue(field: String): Option[String] = {
    import com.jcabi.manifests.Manifests

    if (Manifests.exists(field)) {
      Some(Manifests.read(field))
    } else {
      None
    }
  }

  def retrieveLangtags(): Future[DomainObject] = {
    repository
      .retrieveSetting(SystemController.SETTING_LANGTAGS)
      .map(valueOpt => PlainDomainObject(Json.obj("value" -> valueOpt.map(f => Json.fromArrayString(f)).orNull)))
  }

  def retrieveSentryUrl(): Future[DomainObject] = {
    repository
      .retrieveSetting(SystemController.SETTING_SENTRY_URL)
      .map(valueOpt => PlainDomainObject(Json.obj("value" -> valueOpt.orNull)))
  }

  def updateLangtags(langtags: Seq[String]): Future[DomainObject] = {
    for {
      _ <- repository.updateSetting(SystemController.SETTING_LANGTAGS, Json.arr(langtags: _*).toString)
      updatedLangtags <- retrieveLangtags()
    } yield updatedLangtags
  }

  def updateSentryUrl(sentryUrl: String): Future[DomainObject] = {
    for {
      _ <- repository.updateSetting(SystemController.SETTING_SENTRY_URL, sentryUrl)
      updatedSentryUrl <- retrieveSentryUrl()
    } yield updatedSentryUrl
  }

  def invalidateCache(): Future[DomainObject] = {
    CacheClient(this)
      .invalidateAll()
      .map(_ => EmptyObject())
  }

  def invalidateCache(tableId: TableId, columnId: ColumnId): Future[DomainObject] = {
    CacheClient(this)
      .invalidateColumn(tableId, columnId)
      .map(_ => EmptyObject())
  }

  def createService(
      name: String,
      serviceType: ServiceType,
      ordering: Option[Long],
      displayName: MultiLanguageValue[String],
      description: MultiLanguageValue[String],
      active: Boolean,
      config: Option[JsonObject],
      scope: Option[JsonObject]
  ): Future[io.circe.Json] = {

    checkArguments(
      notNull(name, "name"),
      notNull(serviceType, "type")
    )

    logger.info(s"createService $name $serviceType $ordering $displayName $description $active $config $scope")

    for {
      serviceId <- serviceModel.create(name, serviceType, ordering, displayName, description, active, config, scope)
      service <- retrieveService(serviceId)
    } yield service.asJson
  }

  def updateService(
      serviceId: ServiceId,
      name: Option[String],
      serviceType: Option[ServiceType],
      ordering: Option[Long],
      displayName: Option[MultiLanguageValue[String]],
      description: Option[MultiLanguageValue[String]],
      active: Option[Boolean],
      config: Option[JsonObject],
      scope: Option[JsonObject]
  ): Future[io.circe.Json] = {

    checkArguments(
      greaterZero(serviceId),
      isDefined(
        Seq(name, serviceType, ordering, displayName, description, active, config, scope),
        "name, type, ordering, displayName, description, active, config, scope"
      )
    )

    logger.info(
      s"updateService $serviceId $name $serviceType $ordering $displayName $description $active $config $scope")

    for {
      _ <- serviceModel.update(serviceId, name, serviceType, ordering, displayName, description, active, config, scope)
      service <- retrieveService(serviceId)
    } yield service.asJson
  }

  def retrieveServices(): Future[io.circe.Json] = {
    logger.info(s"retrieveServices")
    for {
      serviceSeq <- serviceModel.retrieveAll().map(ServiceSeq)
    } yield serviceSeq.asJson
  }

  def retrieveService(serviceId: ServiceId): Future[io.circe.Json] = {
    logger.info(s"retrieveService $serviceId")
    for {
      service <- serviceModel.retrieve(serviceId)
    } yield service.asJson
  }

  def deleteService(serviceId: ServiceId): Future[io.circe.Json] = {
    logger.info(s"deleteService $serviceId")

    for {
      _ <- serviceModel.delete(serviceId)
    } yield io.circe.JsonObject.empty.asJson
  }
}<|MERGE_RESOLUTION|>--- conflicted
+++ resolved
@@ -24,22 +24,15 @@
       config: TableauxConfig,
       repository: SystemModel,
       tableauxModel: TableauxModel,
-<<<<<<< HEAD
       structureModel: StructureModel,
       serviceModel: ServiceModel
   ): SystemController = {
     new SystemController(config, repository, tableauxModel, structureModel, serviceModel)
-=======
-      structureModel: StructureModel
-  )(implicit requestContext: RequestContext): SystemController = {
-    new SystemController(config, repository, tableauxModel, structureModel)
->>>>>>> 61caf8a9
   }
 }
 
 case class SchemaVersion(databaseVersion: Int, specificationVersion: Int)
 
-<<<<<<< HEAD
 class SystemController(
     override val config: TableauxConfig,
     override protected val repository: SystemModel,
@@ -47,13 +40,6 @@
     protected val structureModel: StructureModel,
     protected val serviceModel: ServiceModel
 ) extends Controller[SystemModel] {
-=======
-class SystemController(override val config: TableauxConfig,
-                       override protected val repository: SystemModel,
-                       protected val tableauxModel: TableauxModel,
-                       protected val structureModel: StructureModel)(implicit requestContext: RequestContext)
-    extends Controller[SystemModel] {
->>>>>>> 61caf8a9
 
   def retrieveSchemaVersion(): Future[SchemaVersion] = {
     for {
