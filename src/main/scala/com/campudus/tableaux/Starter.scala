package com.campudus.tableaux

import com.campudus.tableaux.cache.CacheVerticle
import com.campudus.tableaux.database.DatabaseConnection
import com.campudus.tableaux.helper.{FileUtils, VertxAccess}
import com.campudus.tableaux.router._
import com.campudus.tableaux.verticles.JsonSchemaValidator.{JsonSchemaValidatorClient, JsonSchemaValidatorVerticle}
import com.campudus.tableaux.verticles.Messaging.MessagingVerticle

import io.vertx.lang.scala.ScalaVerticle
import io.vertx.scala.SQLConnection
import io.vertx.scala.core.{DeploymentOptions, Vertx}
import io.vertx.scala.core.http.HttpServer
import org.vertx.scala.core.json.{Json, JsonObject}

import scala.concurrent.Future
import scala.util.{Failure, Success}

import com.typesafe.scalalogging.LazyLogging

object Starter {
  val DEFAULT_HOST = "127.0.0.1"
  val DEFAULT_PORT = 8181

  val DEFAULT_WORKING_DIRECTORY = "./"
  val DEFAULT_UPLOADS_DIRECTORY = "uploads/"
  val DEFAULT_ROLE_PERMISSIONS_PATH = "./role-permissions.json"
  val DEFAULT_IS_PUBLIC_FILE_SERVER_ENABLED = false
  val DEFAULT_IS_ROW_PERMISSION_CHECK_ENABLED = false
}

class Starter extends ScalaVerticle with LazyLogging {

  private var connection: SQLConnection = _
  private var server: HttpServer = _

  override def startFuture(): Future[Unit] = {
    if (config.isEmpty) {
      logger.error("Provide a config please!")
      Future.failed(new Exception("Provide a config please!"))
    } else if (config.getJsonObject("database", Json.obj()).isEmpty) {
      logger.error("Provide a database config please!")
      Future.failed(new Exception("Provide a database config please!"))
    } else {
      val databaseConfig = config.getJsonObject("database", Json.obj())

      val cacheConfig = config.getJsonObject("cache", Json.obj())
      if (cacheConfig.isEmpty) {
        logger.warn("Cache config is empty, using default settings.")
      }
      val jsonSchemaConfig = Json.obj()

      val host = getStringDefault(config, "host", Starter.DEFAULT_HOST)
      val port = getIntDefault(config, "port", Starter.DEFAULT_PORT)
      val workingDirectory = getStringDefault(config, "workingDirectory", Starter.DEFAULT_WORKING_DIRECTORY)
      val uploadsDirectory = getStringDefault(config, "uploadsDirectory", Starter.DEFAULT_UPLOADS_DIRECTORY)
      val authConfig = config.getJsonObject("auth", Json.obj())
      val rolePermissionsPath = getStringDefault(config, "rolePermissionsPath", Starter.DEFAULT_ROLE_PERMISSIONS_PATH)
      val openApiUrl = Option(getStringDefault(config, "openApiUrl", null))

      // feature flags
      val isPublicFileServerEnabled =
        config.getBoolean("isPublicFileServerEnabled", Starter.DEFAULT_IS_PUBLIC_FILE_SERVER_ENABLED)
      val isRowPermissionCheckEnabled =
        config.getBoolean("isRowPermissionCheckEnabled", Starter.DEFAULT_IS_ROW_PERMISSION_CHECK_ENABLED)

      val rolePermissions = FileUtils(vertxAccessContainer()).readJsonFile(rolePermissionsPath, Json.emptyObj())

      val tableauxConfig = new TableauxConfig(
        vertx = this.vertx,
        databaseConfig = databaseConfig,
        authConfig = authConfig,
        workingDirectory = workingDirectory,
        uploadsDirectory = uploadsDirectory,
        rolePermissions = rolePermissions,
        openApiUrl = openApiUrl,
        isPublicFileServerEnabled = isPublicFileServerEnabled,
        isRowPermissionCheckEnabled = isRowPermissionCheckEnabled
      )

      connection = SQLConnection(vertxAccessContainer(), databaseConfig)

      for {
        _ <- createUploadsDirectories(tableauxConfig)
        server <- deployHttpServer(port, host, tableauxConfig, connection)
        _ <- deployJsonSchemaValidatorVerticle(jsonSchemaConfig)
<<<<<<< HEAD
        _ <- deployCacheVerticle(cacheConfig)
        _ <- deployMessagingVerticle(tableauxConfig)
=======
        _ <- deployCacheVerticle(cacheConfig, tableauxConfig)
>>>>>>> f7cd6dbd
      } yield {
        this.server = server
      }
    }
  }

  override def stopFuture(): Future[Unit] = {
    for {
      _ <- connection.close()
      _ <- server.closeFuture()
    } yield ()
  }

  private def createUploadsDirectories(config: TableauxConfig): Future[Unit] = {
    FileUtils(vertxAccessContainer()).mkdirs(config.uploadsDirectoryPath())
  }

  private def deployHttpServer(
      port: Int,
      host: String,
      tableauxConfig: TableauxConfig,
      connection: SQLConnection
  ): Future[HttpServer] = {
    val dbConnection = DatabaseConnection(vertxAccessContainer(), connection)

    val mainRouter = RouterRegistry.init(tableauxConfig, dbConnection)

    vertx
      .createHttpServer()
      .requestHandler(mainRouter.accept)
      .listenFuture(port, host)
  }

  private def deployJsonSchemaValidatorVerticle(config: JsonObject): Future[String] = {
    val options = DeploymentOptions().setConfig(config)

    val jsonSchemaValidatorClient = JsonSchemaValidatorClient(vertx)
    val deployFuture = for {
      deployedVerticle <- vertx
        .deployVerticleFuture(ScalaVerticle.nameForVerticle[JsonSchemaValidatorVerticle], options)
      schemas <- FileUtils(vertxAccessContainer()).getSchemaList()
      _ <- jsonSchemaValidatorClient.registerMultipleSchemas(schemas)
    } yield (deployedVerticle)

    deployFuture.onComplete({
      case Success(id) =>
        logger.info(s"JsonSchemaValidatorVerticle deployed with ID $id")
      case Failure(e) =>
        logger.error("JsonSchemaValidatorVerticle couldn't be deployed.", e)
    })

    deployFuture
  }

<<<<<<< HEAD
  private def deployMessagingVerticle(tableauxConfig: TableauxConfig): Future[String] = {

    val config =
      Json.obj(
        "rolePermissions" -> tableauxConfig.rolePermissions,
        "authConfig" -> tableauxConfig.authConfig,
        "databaseConfig" -> tableauxConfig.databaseConfig
      )
    val options = DeploymentOptions()
      .setConfig(config)

    val deployFuture = vertx.deployVerticleFuture(ScalaVerticle.nameForVerticle[MessagingVerticle], options)

    deployFuture.onComplete({
      case Success(id) =>
        logger.info(s"MessagingVerticle deployed with ID $id")
      case Failure(e) =>
        logger.error("MessagingVerticle couldn't be deployed.", e)
    })

    deployFuture

  }

  private def deployCacheVerticle(config: JsonObject): Future[String] = {
    val options = DeploymentOptions()
      .setConfig(config)
=======
  private def deployCacheVerticle(cacheConfig: JsonObject, tableauxConfig: TableauxConfig): Future[String] = {
    val options = DeploymentOptions().setConfig(cacheConfig)
>>>>>>> f7cd6dbd

    val deployFuture = vertx.deployVerticleFuture(new CacheVerticle(tableauxConfig), options)

    deployFuture.onComplete({
      case Success(id) =>
        logger.info(s"CacheVerticle deployed with ID $id")
      case Failure(e) =>
        logger.error("CacheVerticle couldn't be deployed.", e)
    })

    deployFuture
  }

  private def getStringDefault(config: JsonObject, field: String, default: String): String = {
    if (config.containsKey(field)) {
      config.getString(field)
    } else {
      logger.warn(s"No $field (config) was set. Use default '$default'.")
      default
    }
  }

  private def getIntDefault(config: JsonObject, field: String, default: Int): Int = {
    if (config.containsKey(field)) {
      config.getInteger(field).toInt
    } else {
      logger.warn(s"No $field (config) was set. Use default '$default'.")
      default
    }
  }

  private def vertxAccessContainer(): VertxAccess = new VertxAccess {
    override val vertx: Vertx = Starter.this.vertx
  }
}<|MERGE_RESOLUTION|>--- conflicted
+++ resolved
@@ -84,12 +84,8 @@
         _ <- createUploadsDirectories(tableauxConfig)
         server <- deployHttpServer(port, host, tableauxConfig, connection)
         _ <- deployJsonSchemaValidatorVerticle(jsonSchemaConfig)
-<<<<<<< HEAD
-        _ <- deployCacheVerticle(cacheConfig)
+        _ <- deployCacheVerticle(cacheConfig, tableauxConfig)
         _ <- deployMessagingVerticle(tableauxConfig)
-=======
-        _ <- deployCacheVerticle(cacheConfig, tableauxConfig)
->>>>>>> f7cd6dbd
       } yield {
         this.server = server
       }
@@ -144,7 +140,6 @@
     deployFuture
   }
 
-<<<<<<< HEAD
   private def deployMessagingVerticle(tableauxConfig: TableauxConfig): Future[String] = {
 
     val config =
@@ -169,13 +164,8 @@
 
   }
 
-  private def deployCacheVerticle(config: JsonObject): Future[String] = {
-    val options = DeploymentOptions()
-      .setConfig(config)
-=======
   private def deployCacheVerticle(cacheConfig: JsonObject, tableauxConfig: TableauxConfig): Future[String] = {
     val options = DeploymentOptions().setConfig(cacheConfig)
->>>>>>> f7cd6dbd
 
     val deployFuture = vertx.deployVerticleFuture(new CacheVerticle(tableauxConfig), options)
 
