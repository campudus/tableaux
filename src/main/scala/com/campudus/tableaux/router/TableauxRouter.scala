package com.campudus.tableaux.router

import java.util.UUID

import com.campudus.tableaux.controller.TableauxController
import com.campudus.tableaux.database.domain.{CellAnnotationType, Pagination}
import com.campudus.tableaux.database.model.TableauxModel.ColumnId
import com.campudus.tableaux.helper.JsonUtils._
import com.campudus.tableaux.{InvalidJsonException, NoJsonFoundException, TableauxConfig}
import io.vertx.scala.ext.web.handler.BodyHandler
import io.vertx.scala.ext.web.{Router, RoutingContext}
import org.vertx.scala.core.json.JsonArray

import scala.concurrent.Future
import scala.util.Try

object TableauxRouter {

  def apply(config: TableauxConfig, controllerCurry: TableauxConfig => TableauxController): TableauxRouter = {
    new TableauxRouter(config, controllerCurry(config))
  }
}

class TableauxRouter(override val config: TableauxConfig, val controller: TableauxController) extends BaseRouter {

<<<<<<< HEAD
  private val AttachmentOfCell: String = s"""/tables/$TABLE_ID/columns/$COLUMN_ID/rows/$ROW_ID/attachment/$uuidRegex"""
  private val LinkOfCell: String = s"""/tables/$TABLE_ID/columns/$COLUMN_ID/rows/$ROW_ID/link/$LINK_ID"""
  private val LinkOrderOfCell: String = s"""/tables/$TABLE_ID/columns/$COLUMN_ID/rows/$ROW_ID/link/$LINK_ID/order"""

  private val ColumnsValues: String = s"""/tables/$TABLE_ID/columns/$COLUMN_ID/values"""
  private val ColumnsValuesWithLangtag: String = s"""/tables/$TABLE_ID/columns/$COLUMN_ID/values/$langtagRegex"""

  private val Cell: String = s"""/tables/$TABLE_ID/columns/$COLUMN_ID/rows/$ROW_ID"""
  private val CellAnnotations: String = s"""/tables/$TABLE_ID/columns/$COLUMN_ID/rows/$ROW_ID/annotations"""
  private val CellAnnotation: String = s"""/tables/$TABLE_ID/columns/$COLUMN_ID/rows/$ROW_ID/annotations/$uuidRegex"""
  private val CellAnnotationLangtag: String =
    s"""/tables/$TABLE_ID/columns/$COLUMN_ID/rows/$ROW_ID/annotations/$uuidRegex/$langtagRegex"""

  private val Row: String = s"""/tables/$TABLE_ID/rows/$ROW_ID"""
  private val RowDuplicate: String = s"""/tables/$TABLE_ID/rows/$ROW_ID/duplicate"""
  private val RowDependent: String = s"""/tables/$TABLE_ID/rows/$ROW_ID/dependent"""
  private val RowAnnotations: String = s"""/tables/$TABLE_ID/rows/$ROW_ID/annotations"""
  private val Rows: String = s"""/tables/$TABLE_ID/rows"""
  private val RowsAnnotations: String = s"""/tables/$TABLE_ID/rows/annotations"""
  private val RowsOfColumn: String = s"""/tables/$TABLE_ID/columns/$COLUMN_ID/rows"""
  private val RowsOfFirstColumn: String = s"""/tables/$TABLE_ID/columns/first/rows"""
  private val RowsOfLinkCell: String = s"""/tables/$TABLE_ID/columns/$COLUMN_ID/rows/$ROW_ID/foreignRows"""

  private val CompleteTable: String = s"""/completetable"""
  private val CompleteTableId: String = s"""/completetable/$TABLE_ID"""

  private val AnnotationsTable: String = s"""/tables/$TABLE_ID/annotations"""

  private val AnnotationCount: String = s"""/tables/annotationCount"""

  private val TranslationStatus: String = s"""/tables/translationStatus"""
=======
  private val attachmentOfCell: String = s"/tables/$tableId/columns/$columnId/rows/$rowId/attachment/$uuidRegex"
  private val linkOfCell: String = s"/tables/$tableId/columns/$columnId/rows/$rowId/link/$linkId"
  private val linkOrderOfCell: String = s"/tables/$tableId/columns/$columnId/rows/$rowId/link/$linkId/order"

  private val columnsValues: String = s"/tables/$tableId/columns/$columnId/values"
  private val columnsValuesWithLangtag: String = s"/tables/$tableId/columns/$columnId/values/$langtagRegex"

  private val cell: String = s"/tables/$tableId/columns/$columnId/rows/$rowId"
  private val cellAnnotations: String = s"/tables/$tableId/columns/$columnId/rows/$rowId/annotations"
  private val cellAnnotation: String = s"/tables/$tableId/columns/$columnId/rows/$rowId/annotations/$uuidRegex"
  private val cellAnnotationLangtag: String =
    s"/tables/$tableId/columns/$columnId/rows/$rowId/annotations/$uuidRegex/$langtagRegex"

  private val row: String = s"/tables/$tableId/rows/$rowId"
  private val rowDuplicate: String = s"/tables/$tableId/rows/$rowId/duplicate"
  private val rowDependent: String = s"/tables/$tableId/rows/$rowId/dependent"
  private val rowAnnotations: String = s"/tables/$tableId/rows/$rowId/annotations"
  private val rows: String = s"/tables/$tableId/rows"
  private val rowsAnnotations: String = s"/tables/$tableId/rows/annotations"
  private val rowsOfColumn: String = s"/tables/$tableId/columns/$columnId/rows"
  private val rowsOfFirstColumn: String = s"/tables/$tableId/columns/first/rows"
  private val rowsOfLinkCell: String = s"/tables/$tableId/columns/$columnId/rows/$rowId/foreignRows"

  private val completeTable: String = s"/completetable"
  private val completeTableId: String = s"/completetable/$tableId"

  private val annotationsTable: String = s"/tables/$tableId/annotations"
  private val annotationCount: String = s"/tables/annotationCount"

  private val translationStatus: String = s"/tables/translationStatus"

  private val cellHistory: String = s"/tables/$tableId/columns/$columnId/rows/$rowId/history"
  private val cellHistoryWithLangtag: String = s"/tables/$tableId/columns/$columnId/rows/$rowId/history/$langtagRegex"
  private val rowHistory: String = s"/tables/$tableId/rows/$rowId/history"
  private val rowHistoryWithLangtag: String = s"/tables/$tableId/rows/$rowId/history/$langtagRegex"
  private val tableHistory: String = s"/tables/$tableId/history"
  private val tableHistoryWithLangtag: String = s"/tables/$tableId/history/$langtagRegex"
>>>>>>> 61caf8a9

  def route: Router = {
    val router = Router.router(vertx)

    // RETRIEVE
<<<<<<< HEAD
    router.getWithRegex(Rows).handler(retrieveRows)
    router.getWithRegex(RowsOfLinkCell).handler(retrieveRowsOfLinkCell)
    router.getWithRegex(RowsOfColumn).handler(retrieveRowsOfColumn)
    router.getWithRegex(RowsOfFirstColumn).handler(retrieveRowsOfFirstColumn)
    router.getWithRegex(Row).handler(retrieveRow)
    router.getWithRegex(RowDependent).handler(retrieveDependentRows)
    router.getWithRegex(Cell).handler(retrieveCell)
    router.getWithRegex(CompleteTableId).handler(retrieveCompleteTable)
    router.getWithRegex(AnnotationsTable).handler(retrieveAnnotations)
    router.getWithRegex(AnnotationCount).handler(retrieveAnnotationCount)
    router.getWithRegex(TranslationStatus).handler(retrieveTranslationStatus)
    router.getWithRegex(ColumnsValues).handler(retrieveUniqueColumnValues)
    router.getWithRegex(ColumnsValuesWithLangtag).handler(retrieveUniqueColumnValuesWithLangtag)

    // DELETE
    router.deleteWithRegex(CellAnnotation).handler(deleteCellAnnotation)
    router.deleteWithRegex(CellAnnotationLangtag).handler(deleteCellAnnotationLangtag)
    router.deleteWithRegex(Row).handler(deleteRow)
    router.deleteWithRegex(Cell).handler(clearCell)
    router.deleteWithRegex(AttachmentOfCell).handler(deleteAttachmentOfCell)
    router.deleteWithRegex(LinkOfCell).handler(deleteLinkOfCell)
=======
    router.getWithRegex(rows).handler(retrieveRows)
    router.getWithRegex(rowsOfLinkCell).handler(retrieveRowsOfLinkCell)
    router.getWithRegex(rowsOfColumn).handler(retrieveRowsOfColumn)
    router.getWithRegex(rowsOfFirstColumn).handler(retrieveRowsOfFirstColumn)
    router.getWithRegex(row).handler(retrieveRow)
    router.getWithRegex(rowDependent).handler(retrieveDependentRows)
    router.getWithRegex(cell).handler(retrieveCell)
    router.getWithRegex(completeTableId).handler(retrieveCompleteTable)
    router.getWithRegex(annotationsTable).handler(retrieveAnnotations)
    router.getWithRegex(annotationCount).handler(retrieveAnnotationCount)
    router.getWithRegex(translationStatus).handler(retrieveTranslationStatus)
    router.getWithRegex(columnsValues).handler(retrieveUniqueColumnValues)
    router.getWithRegex(columnsValuesWithLangtag).handler(retrieveUniqueColumnValuesWithLangtag)

    router.getWithRegex(cellHistory).handler(retrieveCellHistory)
    router.getWithRegex(cellHistoryWithLangtag).handler(retrieveCellHistoryWithLangtag)
    router.getWithRegex(rowHistory).handler(retrieveRowHistory)
    router.getWithRegex(rowHistoryWithLangtag).handler(retrieveRowHistoryWithLangtag)
    router.getWithRegex(tableHistory).handler(retrieveTableHistory)
    router.getWithRegex(tableHistoryWithLangtag).handler(retrieveTableHistoryWithLangtag)

    // DELETE
    router.deleteWithRegex(cellAnnotation).handler(deleteCellAnnotation)
    router.deleteWithRegex(cellAnnotationLangtag).handler(deleteCellAnnotationLangtag)
    router.deleteWithRegex(row).handler(deleteRow)
    router.deleteWithRegex(cell).handler(clearCell)
    router.deleteWithRegex(attachmentOfCell).handler(deleteAttachmentOfCell)
    router.deleteWithRegex(linkOfCell).handler(deleteLinkOfCell)
>>>>>>> 61caf8a9

    val bodyHandler = BodyHandler.create()
    router.post("/tables/*").handler(bodyHandler)
    router.patch("/tables/*").handler(bodyHandler)
    router.put("/tables/*").handler(bodyHandler)
    router.post("/completetable").handler(bodyHandler)

    // CREATE
<<<<<<< HEAD
    router.postWithRegex(CompleteTable).handler(createCompleteTable)
    router.postWithRegex(Rows).handler(createRow)
    router.postWithRegex(RowDuplicate).handler(duplicateRow)
    router.postWithRegex(CellAnnotations).handler(createCellAnnotation)

    // UPDATE
    router.patchWithRegex(RowAnnotations).handler(updateRowAnnotations)
    router.patchWithRegex(RowsAnnotations).handler(updateRowsAnnotations)

    router.patchWithRegex(Cell).handler(updateCell)
    router.postWithRegex(Cell).handler(updateCell)
    router.putWithRegex(Cell).handler(replaceCell)
    router.putWithRegex(LinkOrderOfCell).handler(changeLinkOrder)

    router
  }

  /**
    * Get Rows
    */
  private def retrieveRows(context: RoutingContext): Unit = {
    for {
      tableId <- getTableId(context)
    } yield {
      sendReply(
        context,
        asyncGetReply {
          val limit = getLongParam("limit", context)
          val offset = getLongParam("offset", context)

          val pagination = Pagination(offset, limit)

          controller.retrieveRows(tableId, pagination)
        }
      )
    }
  }

  /**
    * Get foreign rows from a link cell point of view
    * e.g. cardinality in both direction will be considered
    */
  private def retrieveRowsOfLinkCell(context: RoutingContext): Unit = {
    for {
      tableId <- getTableId(context)
      columnId <- getColumnId(context)
      rowId <- getRowId(context)
    } yield {
      sendReply(
        context,
        asyncGetReply {
          val limit = getLongParam("limit", context)
          val offset = getLongParam("offset", context)
          val pagination = Pagination(offset, limit)
          controller.retrieveForeignRows(tableId, columnId, rowId, pagination)
        }
      )
    }
  }

  /**
    * Get rows of column
    */
  private def retrieveRowsOfColumn(context: RoutingContext): Unit = {
    for {
      tableId <- getTableId(context)
      columnId <- getColumnId(context)
    } yield {
      sendReply(
        context,
        asyncGetReply {
          val limit = getLongParam("limit", context)
          val offset = getLongParam("offset", context)

          val pagination = Pagination(offset, limit)

          controller.retrieveRowsOfColumn(tableId, columnId, pagination)
        }
      )
    }
  }

  /**
    * Get rows of first column
    */
  private def retrieveRowsOfFirstColumn(context: RoutingContext): Unit = {
    for {
      tableId <- getTableId(context)
    } yield {
      sendReply(
        context,
        asyncGetReply {
          val limit = getLongParam("limit", context)
          val offset = getLongParam("offset", context)

          val pagination = Pagination(offset, limit)

          controller.retrieveRowsOfFirstColumn(tableId, pagination)
        }
      )
    }
  }

  /**
    * Get Row
    */
  private def retrieveRow(context: RoutingContext): Unit = {
    for {
      tableId <- getTableId(context)
      rowId <- getRowId(context)
    } yield {
      sendReply(
        context,
        asyncGetReply {
          controller.retrieveRow(tableId, rowId)
        }
      )
    }
  }

  /**
    * Get dependent rows
    */
  private def retrieveDependentRows(context: RoutingContext): Unit = {
    for {
      tableId <- getTableId(context)
      rowId <- getRowId(context)
    } yield {
      sendReply(
        context,
        asyncGetReply {
          controller.retrieveDependentRows(tableId, rowId)
        }
      )
    }
  }

  /**
    * Get Cell
    */
  private def retrieveCell(context: RoutingContext): Unit = {
    for {
      tableId <- getTableId(context)
      columnId <- getColumnId(context)
      rowId <- getRowId(context)
=======
    router.postWithRegex(completeTable).handler(createCompleteTable)
    router.postWithRegex(rows).handler(createRow)
    router.postWithRegex(rowDuplicate).handler(duplicateRow)
    router.postWithRegex(cellAnnotations).handler(createCellAnnotation)

    // UPDATE
    router.patchWithRegex(rowAnnotations).handler(updateRowAnnotations)
    router.patchWithRegex(rowsAnnotations).handler(updateRowsAnnotations)

    router.patchWithRegex(cell).handler(updateCell)
    router.postWithRegex(cell).handler(updateCell)
    router.putWithRegex(cell).handler(replaceCell)
    router.putWithRegex(linkOrderOfCell).handler(changeLinkOrder)

    router
  }

  /**
    * Get rows
    */
  private def retrieveRows(context: RoutingContext): Unit = {
    for {
      tableId <- getTableId(context)
    } yield {
      sendReply(
        context,
        asyncGetReply {
          val limit = getLongParam("limit", context)
          val offset = getLongParam("offset", context)

          val pagination = Pagination(offset, limit)

          controller.retrieveRows(tableId, pagination)
        }
      )
    }
  }

  /**
    * Get foreign rows from a link cell point of view
    * e.g. cardinality in both direction will be considered
    */
  private def retrieveRowsOfLinkCell(context: RoutingContext): Unit = {
    for {
      tableId <- getTableId(context)
      columnId <- getColumnId(context)
      rowId <- getRowId(context)
    } yield {
      sendReply(
        context,
        asyncGetReply {
          val limit = getLongParam("limit", context)
          val offset = getLongParam("offset", context)
          val pagination = Pagination(offset, limit)
          controller.retrieveForeignRows(tableId, columnId, rowId, pagination)
        }
      )
    }
  }

  /**
    * Get rows of column
    */
  private def retrieveRowsOfColumn(context: RoutingContext): Unit = {
    for {
      tableId <- getTableId(context)
      columnId <- getColumnId(context)
    } yield {
      sendReply(
        context,
        asyncGetReply {
          val limit = getLongParam("limit", context)
          val offset = getLongParam("offset", context)

          val pagination = Pagination(offset, limit)

          controller.retrieveRowsOfColumn(tableId, columnId, pagination)
        }
      )
    }
  }

  /**
    * Get rows of first column
    */
  private def retrieveRowsOfFirstColumn(context: RoutingContext): Unit = {
    for {
      tableId <- getTableId(context)
    } yield {
      sendReply(
        context,
        asyncGetReply {
          val limit = getLongParam("limit", context)
          val offset = getLongParam("offset", context)

          val pagination = Pagination(offset, limit)

          controller.retrieveRowsOfFirstColumn(tableId, pagination)
        }
      )
    }
  }

  /**
    * Get row
    */
  private def retrieveRow(context: RoutingContext): Unit = {
    for {
      tableId <- getTableId(context)
      rowId <- getRowId(context)
    } yield {
      sendReply(
        context,
        asyncGetReply {
          controller.retrieveRow(tableId, rowId)
        }
      )
    }
  }

  /**
    * Get dependent rows
    */
  private def retrieveDependentRows(context: RoutingContext): Unit = {
    for {
      tableId <- getTableId(context)
      rowId <- getRowId(context)
    } yield {
      sendReply(
        context,
        asyncGetReply {
          controller.retrieveDependentRows(tableId, rowId)
        }
      )
    }
  }

  /**
    * Get Cell
    */
  private def retrieveCell(context: RoutingContext): Unit = {
    for {
      tableId <- getTableId(context)
      columnId <- getColumnId(context)
      rowId <- getRowId(context)
    } yield {
      sendReply(
        context,
        asyncGetReply {
          controller.retrieveCell(tableId, columnId, rowId)
        }
      )
    }
  }

  /**
    * Get complete table
    */
  private def retrieveCompleteTable(context: RoutingContext): Unit = {
    for {
      tableId <- getTableId(context)
    } yield {
      sendReply(
        context,
        asyncGetReply {
          controller.retrieveCompleteTable(tableId)
        }
      )
    }
  }

  /**
    * Retrieve all Cell Annotations for a specific table
    */
  private def retrieveAnnotations(context: RoutingContext): Unit = {
    for {
      tableId <- getTableId(context)
    } yield {
      sendReply(
        context,
        asyncGetReply {
          controller.retrieveTableWithCellAnnotations(tableId)
        }
      )
    }
  }

  /**
    * Retrieve Cell Annotation count for all tables
    */
  private def retrieveAnnotationCount(context: RoutingContext): Unit = {
    sendReply(
      context,
      asyncGetReply {
        controller.retrieveTablesWithCellAnnotationCount()
      }
    )
  }

  /**
    * Retrieve translation status for all tables
    */
  private def retrieveTranslationStatus(context: RoutingContext): Unit = {
    sendReply(
      context,
      asyncGetReply {
        controller.retrieveTranslationStatus()
      }
    )
  }

  /**
    * Retrieve unique values of a shorttext column
    */
  private def retrieveUniqueColumnValues(context: RoutingContext): Unit = {
    for {
      tableId <- getTableId(context)
      columnId <- getColumnId(context)
>>>>>>> 61caf8a9
    } yield {
      sendReply(
        context,
        asyncGetReply {
<<<<<<< HEAD
          controller.retrieveCell(tableId, columnId, rowId)
        }
      )
    }
  }

  /**
    * Get complete table
    */
  private def retrieveCompleteTable(context: RoutingContext): Unit = {
    for {
      tableId <- getTableId(context)
=======
          controller.retrieveColumnValues(tableId, columnId, None)
        }
      )
    }
  }

  /**
    *  Retrieve unique values of a multi-language shorttext column
    */
  private def retrieveUniqueColumnValuesWithLangtag(context: RoutingContext): Unit = {
    for {
      tableId <- getTableId(context)
      columnId <- getColumnId(context)
      langtag <- getLangtag(context)
>>>>>>> 61caf8a9
    } yield {
      sendReply(
        context,
        asyncGetReply {
<<<<<<< HEAD
          controller.retrieveCompleteTable(tableId)
        }
      )
    }
  }

  /**
    * Retrieve all Cell Annotations for a specific table
    */
  private def retrieveAnnotations(context: RoutingContext): Unit = {
    for {
      tableId <- getTableId(context)
=======
          controller.retrieveColumnValues(tableId, columnId, Some(langtag))
        }
      )
    }
  }

  /**
    * Retrieve Cell History
    */
  private def retrieveCellHistory(context: RoutingContext): Unit = {
    for {
      tableId <- getTableId(context)
      columnId <- getColumnId(context)
      rowId <- getRowId(context)
      typeOpt = getStringParam("historyType", context)
>>>>>>> 61caf8a9
    } yield {
      sendReply(
        context,
        asyncGetReply {
<<<<<<< HEAD
          controller.retrieveTableWithCellAnnotations(tableId)
        }
      )
    }
  }

  /**
    * Retrieve Cell Annotation count for all tables
    */
  private def retrieveAnnotationCount(context: RoutingContext): Unit = {
    sendReply(
      context,
      asyncGetReply {
        controller.retrieveTablesWithCellAnnotationCount()
      }
    )
  }

  /**
    * Retrieve translation status for all tables
    */
  private def retrieveTranslationStatus(context: RoutingContext): Unit = {
    sendReply(
      context,
      asyncGetReply {
        controller.retrieveTranslationStatus()
      }
    )
  }

  /**
    * Retrieve unique values of a shorttext column
    */
  private def retrieveUniqueColumnValues(context: RoutingContext): Unit = {
    for {
      tableId <- getTableId(context)
      columnId <- getColumnId(context)
=======
          controller.retrieveCellHistory(tableId, columnId, rowId, None, typeOpt)
        }
      )
    }
  }

  /**
    * Retrieve Cell History with langtag
    */
  private def retrieveCellHistoryWithLangtag(context: RoutingContext): Unit = {
    for {
      tableId <- getTableId(context)
      columnId <- getColumnId(context)
      rowId <- getRowId(context)
      langtag <- getLangtag(context)
      typeOpt = getStringParam("historyType", context)
    } yield {
      sendReply(
        context,
        asyncGetReply {
          controller.retrieveCellHistory(tableId.toLong, columnId.toLong, rowId.toLong, Some(langtag), typeOpt)
        }
      )
    }
  }

  /**
    * Retrieve row History
    */
  private def retrieveRowHistory(context: RoutingContext): Unit = {
    for {
      tableId <- getTableId(context)
      rowId <- getRowId(context)
      typeOpt = getStringParam("historyType", context)
    } yield {
      sendReply(
        context,
        asyncGetReply {
          controller.retrieveRowHistory(tableId.toLong, rowId.toLong, None, typeOpt)
        }
      )
    }
  }

  /**
    * Retrieve row History with langtag
    */
  private def retrieveRowHistoryWithLangtag(context: RoutingContext): Unit = {
    for {
      tableId <- getTableId(context)
      rowId <- getRowId(context)
      langtag <- getLangtag(context)
      typeOpt = getStringParam("historyType", context)
>>>>>>> 61caf8a9
    } yield {
      sendReply(
        context,
        asyncGetReply {
<<<<<<< HEAD
          controller.retrieveColumnValues(tableId, columnId, None)
        }
      )
    }
  }

  /**
    *  Retrieve unique values of a multi-language shorttext column
    */
  private def retrieveUniqueColumnValuesWithLangtag(context: RoutingContext): Unit = {
    for {
      tableId <- getTableId(context)
      columnId <- getColumnId(context)
      langtag <- getLangtag(context)
=======
          controller.retrieveRowHistory(tableId.toLong, rowId.toLong, Some(langtag), typeOpt)
        }
      )
    }
  }

  /**
    * Retrieve Table History
    */
  private def retrieveTableHistory(context: RoutingContext): Unit = {
    for {
      tableId <- getTableId(context)
      typeOpt = getStringParam("historyType", context)
    } yield {
      sendReply(
        context,
        asyncGetReply {
          controller.retrieveTableHistory(tableId.toLong, None, typeOpt)
        }
      )
    }
  }

  /**
    * Retrieve Table History with langtag
    */
  private def retrieveTableHistoryWithLangtag(context: RoutingContext): Unit = {
    for {
      tableId <- getTableId(context)
      langtag <- getLangtag(context)
      typeOpt = getStringParam("historyType", context)
>>>>>>> 61caf8a9
    } yield {
      sendReply(
        context,
        asyncGetReply {
<<<<<<< HEAD
          controller.retrieveColumnValues(tableId, columnId, Some(langtag))
=======
          controller.retrieveTableHistory(tableId.toLong, Some(langtag), typeOpt)
>>>>>>> 61caf8a9
        }
      )
    }
  }

  /**
    * Create table with columns and rows
    */
  private def createCompleteTable(context: RoutingContext): Unit = {
    sendReply(
      context,
      asyncGetReply {
        val json = getJson(context)
        for {
          completeTable <- if (json.containsKey("rows")) {
            controller.createCompleteTable(json.getString("name"), toCreateColumnSeq(json), toRowValueSeq(json))
          } else {
            controller.createCompleteTable(json.getString("name"), toCreateColumnSeq(json), Seq())
          }
        } yield completeTable
      }
    )
  }

  /**
<<<<<<< HEAD
    * Create Row
    */
  private def createRow(context: RoutingContext): Unit = {
=======
    * Create row
    */
  private def createRow(context: RoutingContext): Unit = {

    def getOptionalValues = {
      val json = getJson(context)
      if (json.containsKey("columns") && json.containsKey("rows")) {
        Some(toColumnValueSeq(json))
      } else {
        None
      }
    }

>>>>>>> 61caf8a9
    for {
      tableId <- getTableId(context)
    } yield {
      sendReply(
        context,
        asyncGetReply {
<<<<<<< HEAD
          val optionalValues = Try({
            val json = getJson(context)
            if (json.containsKey("columns") && json.containsKey("rows")) {
              Some(toColumnValueSeq(json))
            } else {
              None
            }
          }).recover({
=======
          val optionalValues = Try(getOptionalValues)
            .recover({
>>>>>>> 61caf8a9
              case _: NoJsonFoundException => None
            })
            .get

<<<<<<< HEAD
          controller.createRow(tableId, optionalValues)
        }
      )
    }
  }

  /**
    * Duplicate Row
=======
          controller
            .createRow(tableId, optionalValues)
        }
      )
    }
  }

  /**
    * Duplicate row
>>>>>>> 61caf8a9
    */
  private def duplicateRow(context: RoutingContext): Unit = {
    for {
      tableId <- getTableId(context)
      rowId <- getRowId(context)
    } yield {
      sendReply(
        context,
        asyncGetReply {
          controller.duplicateRow(tableId, rowId)
        }
      )
    }
  }

  /**
<<<<<<< HEAD
    * Update Row Annotations
=======
    * Update row Annotations
>>>>>>> 61caf8a9
    */
  private def updateRowAnnotations(context: RoutingContext): Unit = {
    for {
      tableId <- getTableId(context)
      rowId <- getRowId(context)
    } yield {
      sendReply(
        context,
        asyncGetReply {
          val json = getJson(context)
          val finalFlagOpt = booleanToValueOption(json.containsKey("final"), json.getBoolean("final", false))
            .map(_.booleanValue())
          for {
<<<<<<< HEAD
//            json <- getJson(context)
=======
>>>>>>> 61caf8a9
            updated <- controller.updateRowAnnotations(tableId, rowId, finalFlagOpt)
          } yield updated
        }
      )
    }
  }

  /**
<<<<<<< HEAD
    * Update all Row Annotations of a table
=======
    * Update all row Annotations of a table
>>>>>>> 61caf8a9
    */
  private def updateRowsAnnotations(context: RoutingContext): Unit = {
    for {
      tableId <- getTableId(context)
    } yield {
      sendReply(
        context,
        asyncGetReply {
          val json = getJson(context)
          val finalFlagOpt = booleanToValueOption(json.containsKey("final"), json.getBoolean("final", false))
            .map(_.booleanValue())
          for {
<<<<<<< HEAD
//            json <- getJson(context)
=======
>>>>>>> 61caf8a9
            updated <- controller.updateRowsAnnotations(tableId.toLong, finalFlagOpt)
          } yield updated
        }
      )
    }
  }

  /**
    * Add Cell Annotation (will possibly be merged with an existing annotation)
    */
  private def createCellAnnotation(context: RoutingContext): Unit = {
    for {
      tableId <- getTableId(context)
      columnId <- getColumnId(context)
      rowId <- getRowId(context)
    } yield {
      sendReply(
        context,
        asyncGetReply {
          import com.campudus.tableaux.ArgumentChecker._
          val json = getJson(context)
          val langtags = checked(asCastedList[String](json.getJsonArray("langtags", new JsonArray())))
          val flagType = checked(hasString("type", json).map(CellAnnotationType(_)))
          val value = json.getString("value")
          for {
<<<<<<< HEAD
//            json <- getJson(context)
=======
>>>>>>> 61caf8a9
            cellAnnotation <- controller.addCellAnnotation(tableId, columnId, rowId, langtags, flagType, value)
          } yield cellAnnotation
        }
      )
    }
  }

  /**
    * Update Cell or add Link/Attachment
    */
  private def updateCell(context: RoutingContext): Unit = {
    for {
      tableId <- getTableId(context)
      columnId <- getColumnId(context)
      rowId <- getRowId(context)
    } yield {
      sendReply(
        context,
        asyncGetReply {
          val json = getJson(context)
          for {
<<<<<<< HEAD
//            json <- getJson(context)
=======
>>>>>>> 61caf8a9
            updated <- controller.updateCellValue(tableId, columnId, rowId, json.getValue("value"))
          } yield updated
        }
      )
    }
  }

  /**
    * Replace Cell value
    */
  private def replaceCell(context: RoutingContext): Unit = {
    for {
      tableId <- getTableId(context)
      columnId <- getColumnId(context)
      rowId <- getRowId(context)
    } yield {
      sendReply(
        context,
        asyncGetReply {
          val json = getJson(context)
          for {
<<<<<<< HEAD
//            json <- getJson(context)
=======
>>>>>>> 61caf8a9
            updated <- if (json.containsKey("value")) {
              controller.replaceCellValue(tableId, columnId, rowId, json.getValue("value"))
            } else {
              Future.failed(InvalidJsonException("request must contain a value", "value_is_missing"))
            }
          } yield updated
        }
      )
    }
  }

  /**
    * Change order of link
    */
  private def changeLinkOrder(context: RoutingContext): Unit = {
    for {
      tableId <- getTableId(context)
      columnId <- getColumnId(context)
      rowId <- getRowId(context)
      linkId <- getLinkId(context)
    } yield {
      sendReply(
        context,
        asyncGetReply {
          val json = getJson(context)
          for {
<<<<<<< HEAD
//            json <- getJson(context)
=======
>>>>>>> 61caf8a9
            updated <- controller.updateCellLinkOrder(tableId, columnId, rowId, linkId, toLocationType(json))
          } yield updated
        }
      )
    }
  }

  /**
    * Delete Cell Annotation
    */
  private def deleteCellAnnotation(context: RoutingContext): Unit = {
    for {
      tableId <- getTableId(context)
      columnId <- getColumnId(context)
      rowId <- getRowId(context)
      uuid <- getUUID(context)
    } yield {
      sendReply(
        context,
        asyncGetReply {
          controller.deleteCellAnnotation(tableId, columnId, rowId, UUID.fromString(uuid))
        }
      )
    }
  }

  /**
    * Delete Langtag from Cell Annotation
    */
  private def deleteCellAnnotationLangtag(context: RoutingContext): Unit = {
    for {
      tableId <- getTableId(context)
      columnId <- getColumnId(context)
      rowId <- getRowId(context)
      uuid <- getUUID(context)
      langtag <- getLangtag(context)
    } yield {
      sendReply(
        context,
        asyncGetReply {
          controller.deleteCellAnnotation(tableId, columnId, rowId, UUID.fromString(uuid), langtag)
        }
      )
    }
  }

  /**
<<<<<<< HEAD
    * Delete Row
=======
    * Delete row
>>>>>>> 61caf8a9
    */
  private def deleteRow(context: RoutingContext): Unit = {
    for {
      tableId <- getTableId(context)
      rowId <- getRowId(context)
    } yield {
      sendReply(
        context,
        asyncEmptyReply {
          controller.deleteRow(tableId, rowId)
        }
      )
    }
  }

  /**
    * Clear Cell value
    */
  private def clearCell(context: RoutingContext): Unit = {
    for {
      tableId <- getTableId(context)
      columnId <- getColumnId(context)
      rowId <- getRowId(context)
    } yield {
      sendReply(
        context,
        asyncGetReply {
          controller.clearCellValue(tableId, columnId, rowId)
        }
      )
    }
  }

  /**
    * Delete Attachment from Cell
    */
  private def deleteAttachmentOfCell(context: RoutingContext): Unit = {
    for {
      tableId <- getTableId(context)
      columnId <- getColumnId(context)
      rowId <- getRowId(context)
      uuid <- getUUID(context)
    } yield {
      sendReply(
        context,
        asyncEmptyReply {
          controller.deleteAttachment(tableId.toLong, columnId.toLong, rowId.toLong, uuid)
        }
      )
    }
  }

  /**
    * Delete Link from Cell
    */
  private def deleteLinkOfCell(context: RoutingContext): Unit = {
    for {
      tableId <- getTableId(context)
      columnId <- getColumnId(context)
      rowId <- getRowId(context)
      linkId <- getLinkId(context)
    } yield {
      sendReply(
        context,
        asyncGetReply {
          controller.deleteLink(tableId, columnId, rowId, linkId)
        }
      )
    }
  }

  private def getRowId(context: RoutingContext): Option[Long] = {
    getLongParam("rowId", context)
  }

  private def getLinkId(context: RoutingContext): Option[Long] = {
    getLongParam("linkId", context)
  }
}<|MERGE_RESOLUTION|>--- conflicted
+++ resolved
@@ -4,7 +4,6 @@
 
 import com.campudus.tableaux.controller.TableauxController
 import com.campudus.tableaux.database.domain.{CellAnnotationType, Pagination}
-import com.campudus.tableaux.database.model.TableauxModel.ColumnId
 import com.campudus.tableaux.helper.JsonUtils._
 import com.campudus.tableaux.{InvalidJsonException, NoJsonFoundException, TableauxConfig}
 import io.vertx.scala.ext.web.handler.BodyHandler
@@ -23,39 +22,6 @@
 
 class TableauxRouter(override val config: TableauxConfig, val controller: TableauxController) extends BaseRouter {
 
-<<<<<<< HEAD
-  private val AttachmentOfCell: String = s"""/tables/$TABLE_ID/columns/$COLUMN_ID/rows/$ROW_ID/attachment/$uuidRegex"""
-  private val LinkOfCell: String = s"""/tables/$TABLE_ID/columns/$COLUMN_ID/rows/$ROW_ID/link/$LINK_ID"""
-  private val LinkOrderOfCell: String = s"""/tables/$TABLE_ID/columns/$COLUMN_ID/rows/$ROW_ID/link/$LINK_ID/order"""
-
-  private val ColumnsValues: String = s"""/tables/$TABLE_ID/columns/$COLUMN_ID/values"""
-  private val ColumnsValuesWithLangtag: String = s"""/tables/$TABLE_ID/columns/$COLUMN_ID/values/$langtagRegex"""
-
-  private val Cell: String = s"""/tables/$TABLE_ID/columns/$COLUMN_ID/rows/$ROW_ID"""
-  private val CellAnnotations: String = s"""/tables/$TABLE_ID/columns/$COLUMN_ID/rows/$ROW_ID/annotations"""
-  private val CellAnnotation: String = s"""/tables/$TABLE_ID/columns/$COLUMN_ID/rows/$ROW_ID/annotations/$uuidRegex"""
-  private val CellAnnotationLangtag: String =
-    s"""/tables/$TABLE_ID/columns/$COLUMN_ID/rows/$ROW_ID/annotations/$uuidRegex/$langtagRegex"""
-
-  private val Row: String = s"""/tables/$TABLE_ID/rows/$ROW_ID"""
-  private val RowDuplicate: String = s"""/tables/$TABLE_ID/rows/$ROW_ID/duplicate"""
-  private val RowDependent: String = s"""/tables/$TABLE_ID/rows/$ROW_ID/dependent"""
-  private val RowAnnotations: String = s"""/tables/$TABLE_ID/rows/$ROW_ID/annotations"""
-  private val Rows: String = s"""/tables/$TABLE_ID/rows"""
-  private val RowsAnnotations: String = s"""/tables/$TABLE_ID/rows/annotations"""
-  private val RowsOfColumn: String = s"""/tables/$TABLE_ID/columns/$COLUMN_ID/rows"""
-  private val RowsOfFirstColumn: String = s"""/tables/$TABLE_ID/columns/first/rows"""
-  private val RowsOfLinkCell: String = s"""/tables/$TABLE_ID/columns/$COLUMN_ID/rows/$ROW_ID/foreignRows"""
-
-  private val CompleteTable: String = s"""/completetable"""
-  private val CompleteTableId: String = s"""/completetable/$TABLE_ID"""
-
-  private val AnnotationsTable: String = s"""/tables/$TABLE_ID/annotations"""
-
-  private val AnnotationCount: String = s"""/tables/annotationCount"""
-
-  private val TranslationStatus: String = s"""/tables/translationStatus"""
-=======
   private val attachmentOfCell: String = s"/tables/$tableId/columns/$columnId/rows/$rowId/attachment/$uuidRegex"
   private val linkOfCell: String = s"/tables/$tableId/columns/$columnId/rows/$rowId/link/$linkId"
   private val linkOrderOfCell: String = s"/tables/$tableId/columns/$columnId/rows/$rowId/link/$linkId/order"
@@ -93,35 +59,11 @@
   private val rowHistoryWithLangtag: String = s"/tables/$tableId/rows/$rowId/history/$langtagRegex"
   private val tableHistory: String = s"/tables/$tableId/history"
   private val tableHistoryWithLangtag: String = s"/tables/$tableId/history/$langtagRegex"
->>>>>>> 61caf8a9
 
   def route: Router = {
     val router = Router.router(vertx)
 
     // RETRIEVE
-<<<<<<< HEAD
-    router.getWithRegex(Rows).handler(retrieveRows)
-    router.getWithRegex(RowsOfLinkCell).handler(retrieveRowsOfLinkCell)
-    router.getWithRegex(RowsOfColumn).handler(retrieveRowsOfColumn)
-    router.getWithRegex(RowsOfFirstColumn).handler(retrieveRowsOfFirstColumn)
-    router.getWithRegex(Row).handler(retrieveRow)
-    router.getWithRegex(RowDependent).handler(retrieveDependentRows)
-    router.getWithRegex(Cell).handler(retrieveCell)
-    router.getWithRegex(CompleteTableId).handler(retrieveCompleteTable)
-    router.getWithRegex(AnnotationsTable).handler(retrieveAnnotations)
-    router.getWithRegex(AnnotationCount).handler(retrieveAnnotationCount)
-    router.getWithRegex(TranslationStatus).handler(retrieveTranslationStatus)
-    router.getWithRegex(ColumnsValues).handler(retrieveUniqueColumnValues)
-    router.getWithRegex(ColumnsValuesWithLangtag).handler(retrieveUniqueColumnValuesWithLangtag)
-
-    // DELETE
-    router.deleteWithRegex(CellAnnotation).handler(deleteCellAnnotation)
-    router.deleteWithRegex(CellAnnotationLangtag).handler(deleteCellAnnotationLangtag)
-    router.deleteWithRegex(Row).handler(deleteRow)
-    router.deleteWithRegex(Cell).handler(clearCell)
-    router.deleteWithRegex(AttachmentOfCell).handler(deleteAttachmentOfCell)
-    router.deleteWithRegex(LinkOfCell).handler(deleteLinkOfCell)
-=======
     router.getWithRegex(rows).handler(retrieveRows)
     router.getWithRegex(rowsOfLinkCell).handler(retrieveRowsOfLinkCell)
     router.getWithRegex(rowsOfColumn).handler(retrieveRowsOfColumn)
@@ -150,7 +92,6 @@
     router.deleteWithRegex(cell).handler(clearCell)
     router.deleteWithRegex(attachmentOfCell).handler(deleteAttachmentOfCell)
     router.deleteWithRegex(linkOfCell).handler(deleteLinkOfCell)
->>>>>>> 61caf8a9
 
     val bodyHandler = BodyHandler.create()
     router.post("/tables/*").handler(bodyHandler)
@@ -159,153 +100,6 @@
     router.post("/completetable").handler(bodyHandler)
 
     // CREATE
-<<<<<<< HEAD
-    router.postWithRegex(CompleteTable).handler(createCompleteTable)
-    router.postWithRegex(Rows).handler(createRow)
-    router.postWithRegex(RowDuplicate).handler(duplicateRow)
-    router.postWithRegex(CellAnnotations).handler(createCellAnnotation)
-
-    // UPDATE
-    router.patchWithRegex(RowAnnotations).handler(updateRowAnnotations)
-    router.patchWithRegex(RowsAnnotations).handler(updateRowsAnnotations)
-
-    router.patchWithRegex(Cell).handler(updateCell)
-    router.postWithRegex(Cell).handler(updateCell)
-    router.putWithRegex(Cell).handler(replaceCell)
-    router.putWithRegex(LinkOrderOfCell).handler(changeLinkOrder)
-
-    router
-  }
-
-  /**
-    * Get Rows
-    */
-  private def retrieveRows(context: RoutingContext): Unit = {
-    for {
-      tableId <- getTableId(context)
-    } yield {
-      sendReply(
-        context,
-        asyncGetReply {
-          val limit = getLongParam("limit", context)
-          val offset = getLongParam("offset", context)
-
-          val pagination = Pagination(offset, limit)
-
-          controller.retrieveRows(tableId, pagination)
-        }
-      )
-    }
-  }
-
-  /**
-    * Get foreign rows from a link cell point of view
-    * e.g. cardinality in both direction will be considered
-    */
-  private def retrieveRowsOfLinkCell(context: RoutingContext): Unit = {
-    for {
-      tableId <- getTableId(context)
-      columnId <- getColumnId(context)
-      rowId <- getRowId(context)
-    } yield {
-      sendReply(
-        context,
-        asyncGetReply {
-          val limit = getLongParam("limit", context)
-          val offset = getLongParam("offset", context)
-          val pagination = Pagination(offset, limit)
-          controller.retrieveForeignRows(tableId, columnId, rowId, pagination)
-        }
-      )
-    }
-  }
-
-  /**
-    * Get rows of column
-    */
-  private def retrieveRowsOfColumn(context: RoutingContext): Unit = {
-    for {
-      tableId <- getTableId(context)
-      columnId <- getColumnId(context)
-    } yield {
-      sendReply(
-        context,
-        asyncGetReply {
-          val limit = getLongParam("limit", context)
-          val offset = getLongParam("offset", context)
-
-          val pagination = Pagination(offset, limit)
-
-          controller.retrieveRowsOfColumn(tableId, columnId, pagination)
-        }
-      )
-    }
-  }
-
-  /**
-    * Get rows of first column
-    */
-  private def retrieveRowsOfFirstColumn(context: RoutingContext): Unit = {
-    for {
-      tableId <- getTableId(context)
-    } yield {
-      sendReply(
-        context,
-        asyncGetReply {
-          val limit = getLongParam("limit", context)
-          val offset = getLongParam("offset", context)
-
-          val pagination = Pagination(offset, limit)
-
-          controller.retrieveRowsOfFirstColumn(tableId, pagination)
-        }
-      )
-    }
-  }
-
-  /**
-    * Get Row
-    */
-  private def retrieveRow(context: RoutingContext): Unit = {
-    for {
-      tableId <- getTableId(context)
-      rowId <- getRowId(context)
-    } yield {
-      sendReply(
-        context,
-        asyncGetReply {
-          controller.retrieveRow(tableId, rowId)
-        }
-      )
-    }
-  }
-
-  /**
-    * Get dependent rows
-    */
-  private def retrieveDependentRows(context: RoutingContext): Unit = {
-    for {
-      tableId <- getTableId(context)
-      rowId <- getRowId(context)
-    } yield {
-      sendReply(
-        context,
-        asyncGetReply {
-          controller.retrieveDependentRows(tableId, rowId)
-        }
-      )
-    }
-  }
-
-  /**
-    * Get Cell
-    */
-  private def retrieveCell(context: RoutingContext): Unit = {
-    for {
-      tableId <- getTableId(context)
-      columnId <- getColumnId(context)
-      rowId <- getRowId(context)
-=======
     router.postWithRegex(completeTable).handler(createCompleteTable)
     router.postWithRegex(rows).handler(createRow)
     router.postWithRegex(rowDuplicate).handler(duplicateRow)
@@ -524,25 +318,10 @@
     for {
       tableId <- getTableId(context)
       columnId <- getColumnId(context)
->>>>>>> 61caf8a9
-    } yield {
-      sendReply(
-        context,
-        asyncGetReply {
-<<<<<<< HEAD
-          controller.retrieveCell(tableId, columnId, rowId)
-        }
-      )
-    }
-  }
-
-  /**
-    * Get complete table
-    */
-  private def retrieveCompleteTable(context: RoutingContext): Unit = {
-    for {
-      tableId <- getTableId(context)
-=======
+    } yield {
+      sendReply(
+        context,
+        asyncGetReply {
           controller.retrieveColumnValues(tableId, columnId, None)
         }
       )
@@ -557,25 +336,10 @@
       tableId <- getTableId(context)
       columnId <- getColumnId(context)
       langtag <- getLangtag(context)
->>>>>>> 61caf8a9
-    } yield {
-      sendReply(
-        context,
-        asyncGetReply {
-<<<<<<< HEAD
-          controller.retrieveCompleteTable(tableId)
-        }
-      )
-    }
-  }
-
-  /**
-    * Retrieve all Cell Annotations for a specific table
-    */
-  private def retrieveAnnotations(context: RoutingContext): Unit = {
-    for {
-      tableId <- getTableId(context)
-=======
+    } yield {
+      sendReply(
+        context,
+        asyncGetReply {
           controller.retrieveColumnValues(tableId, columnId, Some(langtag))
         }
       )
@@ -591,50 +355,10 @@
       columnId <- getColumnId(context)
       rowId <- getRowId(context)
       typeOpt = getStringParam("historyType", context)
->>>>>>> 61caf8a9
-    } yield {
-      sendReply(
-        context,
-        asyncGetReply {
-<<<<<<< HEAD
-          controller.retrieveTableWithCellAnnotations(tableId)
-        }
-      )
-    }
-  }
-
-  /**
-    * Retrieve Cell Annotation count for all tables
-    */
-  private def retrieveAnnotationCount(context: RoutingContext): Unit = {
-    sendReply(
-      context,
-      asyncGetReply {
-        controller.retrieveTablesWithCellAnnotationCount()
-      }
-    )
-  }
-
-  /**
-    * Retrieve translation status for all tables
-    */
-  private def retrieveTranslationStatus(context: RoutingContext): Unit = {
-    sendReply(
-      context,
-      asyncGetReply {
-        controller.retrieveTranslationStatus()
-      }
-    )
-  }
-
-  /**
-    * Retrieve unique values of a shorttext column
-    */
-  private def retrieveUniqueColumnValues(context: RoutingContext): Unit = {
-    for {
-      tableId <- getTableId(context)
-      columnId <- getColumnId(context)
-=======
+    } yield {
+      sendReply(
+        context,
+        asyncGetReply {
           controller.retrieveCellHistory(tableId, columnId, rowId, None, typeOpt)
         }
       )
@@ -688,27 +412,10 @@
       rowId <- getRowId(context)
       langtag <- getLangtag(context)
       typeOpt = getStringParam("historyType", context)
->>>>>>> 61caf8a9
-    } yield {
-      sendReply(
-        context,
-        asyncGetReply {
-<<<<<<< HEAD
-          controller.retrieveColumnValues(tableId, columnId, None)
-        }
-      )
-    }
-  }
-
-  /**
-    *  Retrieve unique values of a multi-language shorttext column
-    */
-  private def retrieveUniqueColumnValuesWithLangtag(context: RoutingContext): Unit = {
-    for {
-      tableId <- getTableId(context)
-      columnId <- getColumnId(context)
-      langtag <- getLangtag(context)
-=======
+    } yield {
+      sendReply(
+        context,
+        asyncGetReply {
           controller.retrieveRowHistory(tableId.toLong, rowId.toLong, Some(langtag), typeOpt)
         }
       )
@@ -740,16 +447,11 @@
       tableId <- getTableId(context)
       langtag <- getLangtag(context)
       typeOpt = getStringParam("historyType", context)
->>>>>>> 61caf8a9
-    } yield {
-      sendReply(
-        context,
-        asyncGetReply {
-<<<<<<< HEAD
-          controller.retrieveColumnValues(tableId, columnId, Some(langtag))
-=======
+    } yield {
+      sendReply(
+        context,
+        asyncGetReply {
           controller.retrieveTableHistory(tableId.toLong, Some(langtag), typeOpt)
->>>>>>> 61caf8a9
         }
       )
     }
@@ -775,11 +477,6 @@
   }
 
   /**
-<<<<<<< HEAD
-    * Create Row
-    */
-  private def createRow(context: RoutingContext): Unit = {
-=======
     * Create row
     */
   private def createRow(context: RoutingContext): Unit = {
@@ -793,40 +490,18 @@
       }
     }
 
->>>>>>> 61caf8a9
-    for {
-      tableId <- getTableId(context)
-    } yield {
-      sendReply(
-        context,
-        asyncGetReply {
-<<<<<<< HEAD
-          val optionalValues = Try({
-            val json = getJson(context)
-            if (json.containsKey("columns") && json.containsKey("rows")) {
-              Some(toColumnValueSeq(json))
-            } else {
-              None
-            }
-          }).recover({
-=======
+    for {
+      tableId <- getTableId(context)
+    } yield {
+      sendReply(
+        context,
+        asyncGetReply {
           val optionalValues = Try(getOptionalValues)
             .recover({
->>>>>>> 61caf8a9
               case _: NoJsonFoundException => None
             })
             .get
 
-<<<<<<< HEAD
-          controller.createRow(tableId, optionalValues)
-        }
-      )
-    }
-  }
-
-  /**
-    * Duplicate Row
-=======
           controller
             .createRow(tableId, optionalValues)
         }
@@ -836,7 +511,6 @@
 
   /**
     * Duplicate row
->>>>>>> 61caf8a9
     */
   private def duplicateRow(context: RoutingContext): Unit = {
     for {
@@ -853,11 +527,7 @@
   }
 
   /**
-<<<<<<< HEAD
-    * Update Row Annotations
-=======
     * Update row Annotations
->>>>>>> 61caf8a9
     */
   private def updateRowAnnotations(context: RoutingContext): Unit = {
     for {
@@ -871,10 +541,6 @@
           val finalFlagOpt = booleanToValueOption(json.containsKey("final"), json.getBoolean("final", false))
             .map(_.booleanValue())
           for {
-<<<<<<< HEAD
-//            json <- getJson(context)
-=======
->>>>>>> 61caf8a9
             updated <- controller.updateRowAnnotations(tableId, rowId, finalFlagOpt)
           } yield updated
         }
@@ -883,11 +549,7 @@
   }
 
   /**
-<<<<<<< HEAD
-    * Update all Row Annotations of a table
-=======
     * Update all row Annotations of a table
->>>>>>> 61caf8a9
     */
   private def updateRowsAnnotations(context: RoutingContext): Unit = {
     for {
@@ -900,10 +562,6 @@
           val finalFlagOpt = booleanToValueOption(json.containsKey("final"), json.getBoolean("final", false))
             .map(_.booleanValue())
           for {
-<<<<<<< HEAD
-//            json <- getJson(context)
-=======
->>>>>>> 61caf8a9
             updated <- controller.updateRowsAnnotations(tableId.toLong, finalFlagOpt)
           } yield updated
         }
@@ -929,10 +587,6 @@
           val flagType = checked(hasString("type", json).map(CellAnnotationType(_)))
           val value = json.getString("value")
           for {
-<<<<<<< HEAD
-//            json <- getJson(context)
-=======
->>>>>>> 61caf8a9
             cellAnnotation <- controller.addCellAnnotation(tableId, columnId, rowId, langtags, flagType, value)
           } yield cellAnnotation
         }
@@ -954,10 +608,6 @@
         asyncGetReply {
           val json = getJson(context)
           for {
-<<<<<<< HEAD
-//            json <- getJson(context)
-=======
->>>>>>> 61caf8a9
             updated <- controller.updateCellValue(tableId, columnId, rowId, json.getValue("value"))
           } yield updated
         }
@@ -979,10 +629,6 @@
         asyncGetReply {
           val json = getJson(context)
           for {
-<<<<<<< HEAD
-//            json <- getJson(context)
-=======
->>>>>>> 61caf8a9
             updated <- if (json.containsKey("value")) {
               controller.replaceCellValue(tableId, columnId, rowId, json.getValue("value"))
             } else {
@@ -1009,10 +655,6 @@
         asyncGetReply {
           val json = getJson(context)
           for {
-<<<<<<< HEAD
-//            json <- getJson(context)
-=======
->>>>>>> 61caf8a9
             updated <- controller.updateCellLinkOrder(tableId, columnId, rowId, linkId, toLocationType(json))
           } yield updated
         }
@@ -1060,11 +702,7 @@
   }
 
   /**
-<<<<<<< HEAD
-    * Delete Row
-=======
     * Delete row
->>>>>>> 61caf8a9
     */
   private def deleteRow(context: RoutingContext): Unit = {
     for {
