--- conflicted
+++ resolved
@@ -18,17 +18,6 @@
 
 class StructureRouter(override val config: TableauxConfig, val controller: StructureController) extends BaseRouter {
 
-<<<<<<< HEAD
-  private val Column: String = s"""/tables/$TABLE_ID/columns/$COLUMN_ID"""
-  private val Columns: String = s"""/tables/$TABLE_ID/columns"""
-
-  private val Table: String = s"""/tables/$TABLE_ID"""
-  private val Tables: String = "/tables"
-  private val TableOrder: String = s"""/tables/$TABLE_ID/order"""
-
-  private val Group: String = s"""/groups/$GROUP_ID"""
-  private val Groups: String = "/groups"
-=======
   private val column: String = s"/tables/$tableId/columns/$columnId"
   private val columns: String = s"/tables/$tableId/columns"
 
@@ -38,23 +27,11 @@
 
   private val group: String = s"/groups/$groupId"
   private val groups: String = "/groups"
->>>>>>> 61caf8a9
 
   def route: Router = {
     val router = Router.router(vertx)
 
     // RETRIEVE
-<<<<<<< HEAD
-    router.get(Tables).handler(retrieveTables)
-    router.getWithRegex(Table).handler(retrieveTable)
-    router.getWithRegex(Columns).handler(retrieveColumns)
-    router.getWithRegex(Column).handler(retrieveColumn)
-
-    // DELETE
-    router.deleteWithRegex(Group).handler(deleteGroup)
-    router.deleteWithRegex(Table).handler(deleteTable)
-    router.deleteWithRegex(Column).handler(deleteColumn)
-=======
     router.get(tables).handler(retrieveTables)
     router.getWithRegex(table).handler(retrieveTable)
     router.getWithRegex(columns).handler(retrieveColumns)
@@ -64,7 +41,6 @@
     router.deleteWithRegex(group).handler(deleteGroup)
     router.deleteWithRegex(table).handler(deleteTable)
     router.deleteWithRegex(column).handler(deleteColumn)
->>>>>>> 61caf8a9
 
     // all following routes may require Json in the request body
     val bodyHandler = BodyHandler.create()
@@ -74,24 +50,6 @@
     router.patch("/groups/*").handler(bodyHandler)
 
     // CREATE
-<<<<<<< HEAD
-    router.post(Tables).handler(createTable)
-    router.postWithRegex(Columns).handler(createColumn)
-    router.post(Groups).handler(createGroup)
-
-    // UPDATE
-    router.postWithRegex(Table).handler(updateTable)
-    router.patchWithRegex(Table).handler(updateTable)
-
-    router.postWithRegex(TableOrder).handler(updateTableOrdering)
-    router.patchWithRegex(TableOrder).handler(updateTableOrdering)
-
-    router.postWithRegex(Column).handler(updateColumn)
-    router.patchWithRegex(Column).handler(updateColumn)
-
-    router.postWithRegex(Group).handler(updateGroup)
-    router.patchWithRegex(Group).handler(updateGroup)
-=======
     router.post(tables).handler(createTable)
     router.postWithRegex(columns).handler(createColumn)
     router.post(groups).handler(createGroup)
@@ -108,7 +66,6 @@
 
     router.postWithRegex(group).handler(updateGroup)
     router.patchWithRegex(group).handler(updateGroup)
->>>>>>> 61caf8a9
 
     router
   }
