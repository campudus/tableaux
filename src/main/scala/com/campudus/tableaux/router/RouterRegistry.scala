--- conflicted
+++ resolved
@@ -3,28 +3,21 @@
 import com.campudus.tableaux.controller.{MediaController, StructureController, SystemController, TableauxController}
 import com.campudus.tableaux.database.DatabaseConnection
 import com.campudus.tableaux.database.model._
-<<<<<<< HEAD
-import io.vertx.scala.ext.web.Router
-=======
 import com.campudus.tableaux.{RequestContext, TableauxConfig}
 import io.vertx.scala.ext.web.handler.CookieHandler
 import io.vertx.scala.ext.web.{Router, RoutingContext}
->>>>>>> 61caf8a9
 
 object RouterRegistry {
 
   def init(tableauxConfig: TableauxConfig, dbConnection: DatabaseConnection): Router = {
 
     val mainRouter: Router = Router.router(tableauxConfig.vertx)
-<<<<<<< HEAD
-=======
 
     implicit val requestContext: RequestContext = RequestContext()
 
     // This cookie handler will be called for all routes
     mainRouter.route().handler(CookieHandler.create())
     mainRouter.route().handler(retrieveCookies)
->>>>>>> 61caf8a9
 
     val systemModel = SystemModel(dbConnection)
     val structureModel = StructureModel(dbConnection)
@@ -34,12 +27,8 @@
     val attachmentModel = AttachmentModel(dbConnection, fileModel)
     val serviceModel = ServiceModel(dbConnection)
 
-<<<<<<< HEAD
     val systemRouter =
       SystemRouter(tableauxConfig, SystemController(_, systemModel, tableauxModel, structureModel, serviceModel))
-=======
-    val systemRouter = SystemRouter(tableauxConfig, SystemController(_, systemModel, tableauxModel, structureModel))
->>>>>>> 61caf8a9
     val tableauxRouter = TableauxRouter(tableauxConfig, TableauxController(_, tableauxModel))
     val mediaRouter = MediaRouter(tableauxConfig, MediaController(_, folderModel, fileModel, attachmentModel))
     val structureRouter = StructureRouter(tableauxConfig, StructureController(_, structureModel))
@@ -55,10 +44,6 @@
     mainRouter.get("/index.html").handler(systemRouter.defaultRoute)
 
     mainRouter.route().handler(systemRouter.noRouteMatched)
-<<<<<<< HEAD
-
-    mainRouter
-=======
 
     mainRouter
   }
@@ -69,6 +54,5 @@
   private def retrieveCookies(context: RoutingContext)(implicit requestContext: RequestContext): Unit = {
     requestContext.cookies = context.cookies().toSet
     context.next()
->>>>>>> 61caf8a9
   }
 }